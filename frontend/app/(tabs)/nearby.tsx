import * as Location from "expo-location";
import React, { useCallback, useEffect, useState } from "react";
import {
  ActivityIndicator,
  Button,
  FlatList,
  RefreshControl,
  StyleSheet,
  Text,
  View,
} from "react-native";
import { useUser } from "../../context/UserContext";
import { API_BASE_URL } from "@/utils/api";
import {
  ApiUser,
  NearbyUser,
  formatDistance,
  haversineDistanceMeters,
  scatterUsersAround,
} from "../../utils/geo";

<<<<<<< HEAD
const API_BASE_URL = process.env.EXPO_PUBLIC_API_URL; 
// ?? "http://localhost:8000";
=======

// Fixed center: Old Dominion University (Norfolk, VA)
const ODU_CENTER = { latitude: 36.885, longitude: -76.305 };
>>>>>>> 6e29bddc

type NearbyWithDistance = NearbyUser & {
  distanceMeters: number;
};

export default function NearbyScreen() {
  const [location, setLocation] = useState<Location.LocationObjectCoords | null>({
    latitude: ODU_CENTER.latitude,
    longitude: ODU_CENTER.longitude,
    altitude: undefined as any,
    accuracy: undefined as any,
    altitudeAccuracy: undefined as any,
    heading: undefined as any,
    speed: undefined as any,
  });
  const [users, setUsers] = useState<NearbyWithDistance[]>([]);
  const [loading, setLoading] = useState(true);
  const [refreshing, setRefreshing] = useState(false);
  const [error, setError] = useState<string | null>(null);
  const { status, setStatus, accessToken, currentUser } = useUser();

  const loadUsers = useCallback(
    async (coords: Location.LocationObjectCoords) => {
      try {
        const response = await fetch(`${API_BASE_URL}/users`, {
          headers: accessToken ? { Authorization: `Bearer ${accessToken}` } : undefined,
        });
        if (!response.ok) {
          throw new Error(`Failed to load users (${response.status})`);
        }

        const data = (await response.json()) as ApiUser[];
        const filtered = Array.isArray(data)
          ? data.filter((u) => (currentUser ? u.id !== currentUser.id : true))
          : [];
        const scattered = scatterUsersAround(filtered, coords.latitude, coords.longitude);
        const withDistance = scattered
          .map<NearbyWithDistance>((user) => ({
            ...user,
            distanceMeters: haversineDistanceMeters(
              coords.latitude,
              coords.longitude,
              user.coords.latitude,
              user.coords.longitude
            ),
          }))
          .sort((a, b) => a.distanceMeters - b.distanceMeters);

        setUsers(withDistance);
        setError(null);
      } catch (err) {
        const message = err instanceof Error ? err.message : String(err);
        setError(message);
      } finally {
        setLoading(false);
        setRefreshing(false);
      }
    },
    []
  );

  const requestAndLoad = useCallback(async () => {
    try {
      setLoading(true);
      // Demo mode: center and compute distances from ODU
      const coords = {
        latitude: ODU_CENTER.latitude,
        longitude: ODU_CENTER.longitude,
        altitude: undefined as any,
        accuracy: undefined as any,
        altitudeAccuracy: undefined as any,
        heading: undefined as any,
        speed: undefined as any,
      };
      setLocation(coords);
      await loadUsers(coords);
    } catch (err) {
      const message = err instanceof Error ? err.message : String(err);
      setError(message);
      setLoading(false);
    }
  }, [loadUsers]);

  useEffect(() => {
    requestAndLoad();
  }, [requestAndLoad]);

  const onRefresh = useCallback(async () => {
    if (!location) {
      await requestAndLoad();
      return;
    }

    setRefreshing(true);
    await loadUsers(location);
  }, [loadUsers, location, requestAndLoad]);

  if (loading) {
    return (
      <View style={styles.centered}>
        <ActivityIndicator size="large" color="#007BFF" />
        <Text style={styles.note}>Locating you and finding nearby users...</Text>
      </View>
    );
  }

  if (error) {
    return (
      <View style={styles.centered}>
        <Text style={styles.error}>{error}</Text>
        <Button title="Try Again" onPress={requestAndLoad} />
      </View>
    );
  }

  if (!location) {
    return (
      <View style={styles.centered}>
        <Text style={styles.note}>Location unavailable. Pull to refresh to retry.</Text>
      </View>
    );
  }

  return (
    <View style={styles.container}>
      <View style={styles.header}>
        <Text style={styles.headerTitle}>Visibility: {status}</Text>
        <Button
          title={status === "Visible" ? "Hide Me" : "Show Me"}
          onPress={() => setStatus(status === "Visible" ? "Hidden" : "Visible")}
        />
      </View>

      <FlatList
        data={users}
        keyExtractor={(item) => item.id.toString()}
        refreshControl={<RefreshControl refreshing={refreshing} onRefresh={onRefresh} />}
        ListEmptyComponent={
          <View style={styles.centered}>
            <Text style={styles.note}>No other users nearby right now.</Text>
          </View>
        }
        renderItem={({ item, index }) => (
          <View style={[styles.card, index === 0 && styles.closestCard]}>
            <View style={styles.cardHeader}>
              <Text style={styles.cardTitle}>{item.name}</Text>
              <Text style={styles.cardDistance}>{formatDistance(item.distanceMeters)}</Text>
            </View>
            <Text style={styles.cardSubtitle}>{item.email}</Text>
            {item.interestTags.length > 0 && (
              <Text style={styles.cardTags}>{item.interestTags.join(", ")}</Text>
            )}
          </View>
        )}
        contentContainerStyle={users.length === 0 ? styles.flexGrow : undefined}
      />
    </View>
  );
}

const styles = StyleSheet.create({
  container: {
    flex: 1,
    padding: 16,
    backgroundColor: "#f5f7fa",
  },
  centered: {
    flex: 1,
    justifyContent: "center",
    alignItems: "center",
    padding: 24,
  },
  note: {
    marginTop: 12,
    fontSize: 16,
    textAlign: "center",
    color: "#555",
  },
  error: {
    marginBottom: 12,
    fontSize: 16,
    textAlign: "center",
    color: "#c00",
  },
  header: {
    marginBottom: 16,
    padding: 12,
    borderRadius: 12,
    backgroundColor: "#fff",
    elevation: 1,
    shadowColor: "#000",
    shadowOffset: { width: 0, height: 1 },
    shadowOpacity: 0.1,
    shadowRadius: 2,
    flexDirection: "row",
    justifyContent: "space-between",
    alignItems: "center",
  },
  headerTitle: {
    fontSize: 18,
    fontWeight: "600",
  },
  card: {
    backgroundColor: "#fff",
    borderRadius: 12,
    padding: 16,
    marginBottom: 12,
    elevation: 1,
    shadowColor: "#000",
    shadowOffset: { width: 0, height: 1 },
    shadowOpacity: 0.05,
    shadowRadius: 2,
  },
  closestCard: {
    borderWidth: 1,
    borderColor: "#007BFF",
  },
  cardHeader: {
    flexDirection: "row",
    justifyContent: "space-between",
    alignItems: "center",
    marginBottom: 4,
  },
  cardTitle: {
    fontSize: 18,
    fontWeight: "600",
  },
  cardDistance: {
    fontSize: 16,
    fontWeight: "500",
    color: "#007BFF",
  },
  cardSubtitle: {
    fontSize: 14,
    color: "#666",
  },
  cardTags: {
    marginTop: 8,
    fontSize: 13,
    color: "#007BFF",
  },
  flexGrow: {
    flexGrow: 1,
  },
});



<|MERGE_RESOLUTION|>--- conflicted
+++ resolved
@@ -19,14 +19,9 @@
   scatterUsersAround,
 } from "../../utils/geo";
 
-<<<<<<< HEAD
-const API_BASE_URL = process.env.EXPO_PUBLIC_API_URL; 
-// ?? "http://localhost:8000";
-=======
 
 // Fixed center: Old Dominion University (Norfolk, VA)
 const ODU_CENTER = { latitude: 36.885, longitude: -76.305 };
->>>>>>> 6e29bddc
 
 type NearbyWithDistance = NearbyUser & {
   distanceMeters: number;
