/**
 * NearbyScreen component displays a list of users nearby relative to the current user's location.
 * For demo purposes, it simulates user proximity centered around Old Dominion University (Norfolk, VA).
 * It fetches user data from the API, calculates distances, and allows toggling visibility status.
 */

import * as Location from "expo-location";
import React, { useCallback, useEffect, useRef, useState } from "react";
import {
  ActivityIndicator,
  Button,
  FlatList,
  RefreshControl,
  StyleSheet,
  Text,
  View,
  Pressable,
  Alert,
  TouchableOpacity,
} from "react-native";
import { Image as ExpoImage } from "expo-image";
import { router } from "expo-router";
import { Ionicons } from "@expo/vector-icons";
import { useUser } from "../../context/UserContext";
import { API_BASE_URL } from "@/utils/api";
import {
  ApiUser,
  NearbyUser,
  formatDistance,
  haversineDistanceMeters,
  scatterUsersAround,
} from "../../utils/geo";
<<<<<<< HEAD
import ReportButton from "../../components/ReportButton";
=======
import { rankNearbyUsers, type RankedUser } from "../../utils/rank";
// import ReportButton from "../../components/ReportButton";

import { Ionicons } from "@expo/vector-icons";
>>>>>>> e535d912

// Fixed center: Old Dominion University (Norfolk, VA)
const ODU_CENTER = { latitude: 36.885, longitude: -76.305 };

// Types
type NearbyWithDistance = NearbyUser & {
  distanceMeters: number;
};

export default function NearbyScreen() {
  const [location, setLocation] = useState<Location.LocationObjectCoords | null>({
    latitude: ODU_CENTER.latitude,
    longitude: ODU_CENTER.longitude,
    altitude: undefined as any,
    accuracy: undefined as any,
    altitudeAccuracy: undefined as any,
    heading: undefined as any,
    speed: undefined as any,
  });
  const [users, setUsers] = useState<NearbyWithDistance[]>([]);
  const [loading, setLoading] = useState(true);
  const [refreshing, setRefreshing] = useState(false);
  const [error, setError] = useState<string | null>(null);
  const {
    status,
    setStatus,
    isStatusUpdating,
    accessToken,
    currentUser,
    prefetchedUsers,
    setPrefetchedUsers,
  } = useUser();

  /**
   * Fetches users from the API and updates their distance relative to the current location.
   */
  const loadUsers = useCallback(
    async (
      coords: Location.LocationObjectCoords,
      options?: { silent?: boolean }
    ) => {
      try {
        if (!accessToken) {
          console.log("No access token available, using demo users");
          const demoUsers: NearbyWithDistance[] = [
            {
              id: 1,
              name: "Alice Demo",
              email: "alice@example.com",
              interestTags: ["Coffee", "Reading"],
              profilePicture: null,
              coords: {
                latitude: ODU_CENTER.latitude + 0.001,
                longitude: ODU_CENTER.longitude + 0.001,
              },
              distanceMeters: 100,
              trustScore: 99,
            },
            {
              id: 2,
              name: "Bob Demo",
              email: "bob@example.com",
              interestTags: ["Gaming", "Movies"],
              profilePicture: null,
              coords: {
                latitude: ODU_CENTER.latitude - 0.001,
                longitude: ODU_CENTER.longitude - 0.001,
              },
              distanceMeters: 150,
              trustScore: 65,
            },
            {
              id: 3,
              name: "Charlie Demo",
              email: "charlie@example.com",
              interestTags: ["Running"],
              profilePicture: null,
              coords: {
                latitude: ODU_CENTER.latitude + 0.002,
                longitude: ODU_CENTER.longitude - 0.002,
              },
              distanceMeters: 250,
              trustScore: 45,
            },
          ];
          setUsers(demoUsers);
          setError(null);
          setLoading(false);
          return;
        }

        const response = await fetch(`${API_BASE_URL}/users`, {
          headers: { Authorization: `Bearer ${accessToken}` },
        });
        if (!response.ok) throw new Error(`Failed to load users (${response.status})`);

        const data = (await response.json()) as ApiUser[];
        const filtered = Array.isArray(data)
          ? data.filter(
              (u) =>
                (u.visibility ?? true) && (currentUser ? u.id !== currentUser.id : true)
            )
          : [];

        const scattered = scatterUsersAround(filtered, coords.latitude, coords.longitude);
<<<<<<< HEAD
        const withDistance = scattered
          .map<NearbyWithDistance>((user) => ({
            ...user,
            distanceMeters: haversineDistanceMeters(
              coords.latitude,
              coords.longitude,
              user.coords.latitude,
              user.coords.longitude
            ),
          }))
          .sort((a, b) => a.distanceMeters - b.distanceMeters);

        setPrefetchedUsers(filtered);
        setUsers(withDistance);
=======

        // 👇 NEW: rank by tag similarity + distance
        const ranked = rankNearbyUsers(
          {
            id: currentUser?.id ?? -1,
            interestTags: (currentUser?.interestTags as string[] | undefined) ?? [],
            coords: { latitude: coords.latitude, longitude: coords.longitude },
          },
          scattered,
          {
            weights: { tagSim: 0.7, distance: 0.3 }, // weights
            halfLifeMeters: 1200,                    // distance decays every ...
            // maxMeters: 10000,                      // optional hard cutoff
          }
        );

        setUsers(ranked);
>>>>>>> e535d912
        setError(null);
      } catch (err) {
        const message = err instanceof Error ? err.message : String(err);
        setError(message);
      } finally {
        if (!options?.silent) {
          setLoading(false);
        }
        setRefreshing(false);
      }
    },
    [accessToken, currentUser, setPrefetchedUsers]
  );

  /**
   * Refreshes the trust score for a specific user after they have been reported.
   */
  const refreshTrustScore = useCallback(
    async (userId: number) => {
      try {
        const response = await fetch(`${API_BASE_URL}/users/${userId}`, {
          headers: { Authorization: `Bearer ${accessToken}` },
        });
        if (!response.ok) throw new Error(`Failed to fetch user ${userId} (${response.status})`);
        const updatedUser = (await response.json()) as ApiUser;

        setUsers((prevUsers) =>
          prevUsers.map((u) =>
            u.id === userId
              ? { ...u, trustScore: updatedUser.trustScore ?? u.trustScore }
              : u
          )
        );
        console.log(`✅ Trust score refreshed for user ID ${userId}`);
      } catch (err) {
        console.error("Failed to refresh trust score:", err);
      }
    },
    [accessToken]
  );

  /**
   * Requests location (simulated as ODU center for demo) and loads users nearby.
   */
  const hasLoadedOnceRef = useRef(false);

  const requestAndLoad = useCallback(
    async (options?: { silent?: boolean }) => {
      const silent = options?.silent ?? hasLoadedOnceRef.current;

      try {
        if (!silent) {
          setLoading(true);
        }

        const coords = {
          latitude: ODU_CENTER.latitude,
          longitude: ODU_CENTER.longitude,
          altitude: undefined as any,
          accuracy: undefined as any,
          altitudeAccuracy: undefined as any,
          heading: undefined as any,
          speed: undefined as any,
        };
        setLocation(coords);
        await loadUsers(coords, { silent });
        hasLoadedOnceRef.current = true;
      } catch (err) {
        const message = err instanceof Error ? err.message : String(err);
        setError(message);
        if (!silent) {
          setLoading(false);
        }
      }
    },
    [loadUsers]
  );

  useEffect(() => {
    if (!prefetchedUsers) return;

    const coords = location ?? {
      latitude: ODU_CENTER.latitude,
      longitude: ODU_CENTER.longitude,
      altitude: undefined as any,
      accuracy: undefined as any,
      altitudeAccuracy: undefined as any,
      heading: undefined as any,
      speed: undefined as any,
    };

    const filtered = prefetchedUsers.filter((u) =>
      (u.visibility ?? true) && (currentUser ? u.id !== currentUser.id : true)
    );

    const scattered = scatterUsersAround(filtered, coords.latitude, coords.longitude);
    const withDistance = scattered
      .map<NearbyWithDistance>((user) => ({
        ...user,
        distanceMeters: haversineDistanceMeters(
          coords.latitude,
          coords.longitude,
          user.coords.latitude,
          user.coords.longitude
        ),
      }))
      .sort((a, b) => a.distanceMeters - b.distanceMeters);

    setUsers(withDistance);
    setLoading(false);
    hasLoadedOnceRef.current = true;
  }, [prefetchedUsers, location, currentUser]);

  // Load users initially and when profile picture or visibility changes
  useEffect(() => {
    void requestAndLoad({ silent: hasLoadedOnceRef.current });
    // eslint-disable-next-line react-hooks/exhaustive-deps
  }, [currentUser?.profilePicture, currentUser?.visibility]);

  // Pull-to-refresh functionality
  const onRefresh = useCallback(async () => {
    if (!location) {
      await requestAndLoad({ silent: false });
      return;
    }
    setRefreshing(true);
    await loadUsers(location);
  }, [loadUsers, location, requestAndLoad]);

  /**
   * ✅ Start a new chat session with another user (always fetch latest info first)
   */
  const startChat = async (receiverId: number, receiverName: string) => {
    if (!currentUser) return Alert.alert("Not logged in", "Please log in to start a chat.");

    try {
      // ✅ Step 1: Fetch the latest receiver data before starting chat
      const userResponse = await fetch(`${API_BASE_URL}/users/${receiverId}`, {
        headers: { Authorization: `Bearer ${accessToken}` },
      });
      let latestUser = null;
      if (userResponse.ok) {
        latestUser = await userResponse.json();
      }

      // ✅ Step 2: Create or retrieve the chat session
      const response = await fetch(`${API_BASE_URL}/api/messages/session`, {
        method: "POST",
        headers: {
          "Content-Type": "application/json",
          ...(accessToken ? { Authorization: `Bearer ${accessToken}` } : {}),
        },
        body: JSON.stringify({
          participants: [currentUser.id, receiverId],
        }),
      });

      if (!response.ok) throw new Error(`Failed to start chat (${response.status})`);

      const data = (await response.json()) as { chatId: number };
      const { chatId } = data;

      // ✅ Step 3: Pass latest profile picture and name to the chat screen
      router.push({
        pathname: "/(tabs)/messages/[chatId]",
        params: {
          chatId: String(chatId),
          name: latestUser?.name || receiverName,
          receiverId: String(receiverId),
          profilePicture: latestUser?.profilePicture || "",
        },
      });
    } catch (err) {
      console.error(err);
      Alert.alert("Error", "Failed to start chat. Please try again.");
    }
  };

  // Loading and error handling UI
  const showInitialLoader = loading && !hasLoadedOnceRef.current && users.length === 0;

  if (showInitialLoader) {
    return (
      <View style={styles.centered}>
        <ActivityIndicator size="large" color="#007BFF" />
        <Text style={styles.note}>Locating you and finding nearby users...</Text>
      </View>
    );
  }

  if (error) {
    return (
      <View style={styles.centered}>
        <Text style={styles.error}>{error}</Text>
        <Button
          title="Try Again"
          onPress={() => {
            void requestAndLoad({ silent: false });
          }}
        />
      </View>
    );
  }

  if (!location) {
    return (
      <View style={styles.centered}>
        <Text style={styles.note}>Location unavailable. Pull to refresh to retry.</Text>
      </View>
    );
  }

  return (
    <View style={styles.container}>
      {/* Header */}
      <View style={styles.header}>
        <Text style={styles.headerTitle}>Visibility: {status}</Text>
        <TouchableOpacity
          style={[
            styles.visibilityToggle,
            status === "Visible" ? styles.visibilityHide : styles.visibilityShow,
            isStatusUpdating && styles.visibilityToggleDisabled,
          ]}
          onPress={() => {
            if (isStatusUpdating) return;
            const newStatus = status === "Visible" ? "Hidden" : "Visible";
            setStatus(newStatus);
          }}
          disabled={isStatusUpdating}
          activeOpacity={0.85}
        >
            {isStatusUpdating ? (
              <ActivityIndicator size="small" color="#fff" />
            ) : (
              <Text style={styles.visibilityToggleText}>
                {status === "Visible" ? "Hide Me" : "Show Me"}
              </Text>
            )}
        </TouchableOpacity>
      </View>

      {loading && hasLoadedOnceRef.current && (
        <View style={styles.inlineLoader}>
          <ActivityIndicator size="small" color="#007BFF" />
          <Text style={styles.inlineLoaderText}>Updating nearby users…</Text>
        </View>
      )}

      {/* User list */}
      <FlatList
        data={users}
        keyExtractor={(item) => item.id.toString()}
        refreshControl={<RefreshControl refreshing={refreshing} onRefresh={onRefresh} />}
        ListEmptyComponent={
          <View style={styles.centered}>
            <Text style={styles.note}>No other users nearby right now.</Text>
          </View>
        }
<<<<<<< HEAD
        renderItem={({ item, index }) => {
          const imageUri =
            item.profilePicture && item.profilePicture.startsWith("http")
              ? item.profilePicture
              : item.profilePicture
              ? `${API_BASE_URL}${item.profilePicture}`
              : null;

          // ✅ Dynamic color based on trust score
          const score = item.trustScore ?? 0;
          let trustColor = "#007BFF"; // default blue
          if (score >= 90) trustColor = "#28a745"; // dark green
          else if (score >= 70) trustColor = "#7ED957"; // light green
          else if (score >= 51) trustColor = "#FFC107"; // yellow
          else trustColor = "#DC3545"; // red

          return (
            <View style={[styles.card, index === 0 && styles.closestCard]}>
              <View style={styles.cardHeader}>
                <View style={styles.userInfo}>
                  {imageUri ? (
                    <ExpoImage
                      source={{ uri: imageUri }}
                      style={styles.avatar}
                      cachePolicy="memory-disk"
                      transition={0}
                      contentFit="cover"
                    />
                  ) : (
                    <View style={[styles.avatar, styles.avatarPlaceholder]}>
                      <Text style={styles.avatarInitial}>
                        {item.name?.[0]?.toUpperCase() ?? "?"}
                      </Text>
                    </View>
                  )}
                  <View>
                    <Text style={styles.cardTitle}>{item.name}</Text>
=======
        renderItem={({ item, index }) => (
          <View style={[styles.card, index === 0 && styles.closestCard]}>
            <View style={styles.cardHeader}>
              <Text style={styles.cardTitle}>{item.name}</Text>
              <Text style={styles.cardDistance}>{formatDistance(item.distanceMeters)}</Text>
              
            </View>
            <Text style={styles.cardSubtitle}>
              {item.email} • {Math.round(item.score * 100)}% match
            </Text>
            <Text style={styles.trustScoreName}>Trust Score: <Text style={styles.trustScoreNumber} >{item.trustScore}</Text></Text>
            {item.interestTags.length > 0 && (
              <View style={styles.cardTagsWrapper}>
                {item.interestTags.map((tag) => (
                  <View key={tag} style={styles.cardTagChip}>
                    <Text style={styles.cardTagText}>{tag}</Text>
>>>>>>> e535d912
                  </View>
                </View>
                <Text style={styles.cardDistance}>{formatDistance(item.distanceMeters)}</Text>
              </View>

<<<<<<< HEAD
              {item.interestTags.length > 0 && (
                <View style={styles.cardTagsWrapper}>
                  {item.interestTags.map((tag) => (
                    <View key={tag} style={styles.cardTagChip}>
                      <Text style={styles.cardTagText}>{tag}</Text>
                    </View>
                  ))}
                </View>
              )}

              {/* ✅ Bottom action bar */}
              <View style={styles.cardFooter}>
                {/* Chat button (bottom-left) */}
                <Pressable
                  onPress={() => startChat(item.id, item.name || item.email)}
                  style={({ pressed }) => [styles.chatButton, pressed && { opacity: 0.8 }]}
                >
                  <Ionicons name="chatbubble" size={18} color="white" />
                </Pressable>

                {/* Report button + trust score (bottom-right) */}
                <View style={styles.reportContainer}>
                  <ReportButton
                    reportedUserId={item.id}
                    reportedUserName={item.name}
                    size="small"
                    onReportSuccess={() => {
                      console.log(`⚠️ Reported user ${item.name}`);
                      refreshTrustScore(item.id);
                    }}
                  />
                  <Text style={[styles.trustScoreLabel, { color: trustColor }]}>
                    Trust Score: {score}  
                  </Text>
                </View>
              </View>
            </View>
          );
        }}
=======
            {/* 🔹 Start Chat Button */}
            <Pressable
              onPress={() => startChat(item.id, item.name || item.email)}
              style={({ pressed }) => [
                styles.chatButton,
                pressed && { opacity: 0.8 },
              ]}
            >
              <Ionicons name="chatbubble" size={10} color="white" />
              {/* <Text style={styles.chatButtonText}>Start Chat</Text> */}
            </Pressable>
            {/* <View style={styles.cardActions}>
              <ReportButton
                reportedUserId={item.id}
                reportedUserName={item.name}
                size="small"
                onReportSuccess={(updatedTrustScore) => {
                  setUsers((prev) =>
                    prev.map((user) =>
                      user.id === item.id ? { ...user, trustScore: updatedTrustScore } : user
                    )
                  );
                }}
              />
            </View> */}
          </View>
        )}
        
>>>>>>> e535d912
        contentContainerStyle={users.length === 0 ? styles.flexGrow : undefined}
      />
    </View>
  );
}


const styles = StyleSheet.create({
  container: { flex: 1, padding: 16, backgroundColor: "#f5f7fa" },
  centered: { flex: 1, justifyContent: "center", alignItems: "center", padding: 24 },
  note: { marginTop: 12, fontSize: 16, textAlign: "center", color: "#555" },
  error: { marginBottom: 12, fontSize: 16, textAlign: "center", color: "#c00" },
  header: {
    marginBottom: 16,
    padding: 12,
    borderRadius: 12,
    backgroundColor: "#fff",
    elevation: 1,
    shadowColor: "#000",
    shadowOffset: { width: 0, height: 1 },
    shadowOpacity: 0.1,
    shadowRadius: 2,
    flexDirection: "row",
    justifyContent: "space-between",
    alignItems: "center",
  },
  headerTitle: { fontSize: 18, fontWeight: "600" },
  visibilityToggle: {
    paddingHorizontal: 16,
    paddingVertical: 10,
    borderRadius: 22,
    minWidth: 120,
    alignItems: "center",
    backgroundColor: "#007BFF",
  },
  visibilityShow: {},
  visibilityHide: {},
  visibilityToggleDisabled: { opacity: 0.6 },
  visibilityToggleText: { color: "#fff", fontSize: 15, fontWeight: "700" },
  inlineLoader: {
    flexDirection: "row",
    alignItems: "center",
    alignSelf: "flex-start",
    marginBottom: 12,
  },
  inlineLoaderText: { marginLeft: 8, fontSize: 13, color: "#555" },
  card: {
    backgroundColor: "#fff",
    borderRadius: 12,
    padding: 16,
    marginBottom: 12,
    elevation: 1,
    shadowColor: "#000",
    shadowOffset: { width: 0, height: 1 },
    shadowOpacity: 0.05,
    shadowRadius: 2,
  },
  closestCard: { borderWidth: 1, borderColor: "#007BFF" },
  cardHeader: { flexDirection: "row", justifyContent: "space-between", alignItems: "center" },
  userInfo: { flexDirection: "row", alignItems: "center" },
  avatar: { width: 48, height: 48, borderRadius: 24, marginRight: 12 },
  avatarPlaceholder: { backgroundColor: "#ddd", justifyContent: "center", alignItems: "center" },
  avatarInitial: { fontSize: 18, fontWeight: "bold", color: "#555" },
  cardTitle: { fontSize: 18, fontWeight: "600" },
  cardDistance: { fontSize: 16, fontWeight: "500", color: "#007BFF" },
  cardTagsWrapper: { flexDirection: "row", flexWrap: "wrap", marginTop: 8 },
  cardTagChip: {
    backgroundColor: "#e6f0ff",
    paddingHorizontal: 10,
    paddingVertical: 4,
    borderRadius: 14,
    marginRight: 6,
    marginBottom: 6,
  },
  cardTagText: { fontSize: 12, color: "#1f5fbf", fontWeight: "500" },

  /* ✅ Bottom buttons layout */
  cardFooter: {
    marginTop: 16,
    flexDirection: "row",
    justifyContent: "space-between",
    alignItems: "flex-end",
  },
  chatButton: {
    width: 44,
    height: 44,
    backgroundColor: "#007BFF",
    borderRadius: 22,
    justifyContent: "center",
    alignItems: "center",
    shadowColor: "#000",
    shadowOffset: { width: 0, height: 2 },
    shadowOpacity: 0.25,
    shadowRadius: 3,
    elevation: 2,
  },
  reportContainer: { alignItems: "center" },
  trustScoreLabel: { marginTop: 6, fontSize: 13, fontWeight: "700" },
  flexGrow: { flexGrow: 1 },
});<|MERGE_RESOLUTION|>--- conflicted
+++ resolved
@@ -30,22 +30,23 @@
   haversineDistanceMeters,
   scatterUsersAround,
 } from "../../utils/geo";
-<<<<<<< HEAD
+import { rankNearbyUsers } from "../../utils/rank";
 import ReportButton from "../../components/ReportButton";
-=======
-import { rankNearbyUsers, type RankedUser } from "../../utils/rank";
-// import ReportButton from "../../components/ReportButton";
-
-import { Ionicons } from "@expo/vector-icons";
->>>>>>> e535d912
 
 // Fixed center: Old Dominion University (Norfolk, VA)
 const ODU_CENTER = { latitude: 36.885, longitude: -76.305 };
 
 // Types
 type NearbyWithDistance = NearbyUser & {
-  distanceMeters: number;
+  distanceMeters: number;   // for display only
+  score?: number;           // matchmaking score 0..1
 };
+
+// Defensive tags normalization
+const normalizeTags = (tags: unknown): string[] =>
+  Array.isArray(tags)
+    ? tags.filter((t): t is string => typeof t === "string" && t.trim().length > 0)
+    : [];
 
 export default function NearbyScreen() {
   const [location, setLocation] = useState<Location.LocationObjectCoords | null>({
@@ -61,6 +62,7 @@
   const [loading, setLoading] = useState(true);
   const [refreshing, setRefreshing] = useState(false);
   const [error, setError] = useState<string | null>(null);
+
   const {
     status,
     setStatus,
@@ -72,7 +74,54 @@
   } = useUser();
 
   /**
-   * Fetches users from the API and updates their distance relative to the current location.
+   * Build final ranked list:
+   * 1) filter (visibility, not current user)
+   * 2) scatter (demo coords)
+   * 3) rank by SCORE ONLY (tagSim weight 1.0, distance weight 0.0)
+   * 4) compute distance for display (does NOT affect order)
+   */
+  const buildRankedList = useCallback(
+    (rawUsers: ApiUser[], coords: Location.LocationObjectCoords): NearbyWithDistance[] => {
+      const filtered = Array.isArray(rawUsers)
+        ? rawUsers.filter(
+            (u) => (u.visibility ?? true) && (currentUser ? u.id !== currentUser.id : true)
+          )
+        : [];
+
+      const scattered = scatterUsersAround(filtered, coords.latitude, coords.longitude);
+
+      const ranked = rankNearbyUsers(
+        {
+          id: currentUser?.id ?? -1,
+          interestTags: normalizeTags(currentUser?.interestTags),
+          coords: { latitude: coords.latitude, longitude: coords.longitude },
+        },
+        scattered,
+        {
+          weights: { tagSim: 1.0, distance: 0.0 }, // 👈 rank strictly by tag similarity (score)
+          // halfLifeMeters still accepted but irrelevant with distance weight 0
+          halfLifeMeters: 1200,
+        }
+      );
+
+      // Preserve ranked order; enrich with distance for UI only
+      const rankedWithDistance: NearbyWithDistance[] = ranked.map((u) => ({
+        ...u,
+        distanceMeters: haversineDistanceMeters(
+          coords.latitude,
+          coords.longitude,
+          u.coords.latitude,
+          u.coords.longitude
+        ),
+      }));
+
+      return rankedWithDistance;
+    },
+    [currentUser]
+  );
+
+  /**
+   * Fetches users and sets ranked list (score-only ordering).
    */
   const loadUsers = useCallback(
     async (
@@ -81,51 +130,38 @@
     ) => {
       try {
         if (!accessToken) {
-          console.log("No access token available, using demo users");
-          const demoUsers: NearbyWithDistance[] = [
+          // Demo users when not authenticated
+          const demoUsers: ApiUser[] = [
             {
               id: 1,
               name: "Alice Demo",
               email: "alice@example.com",
               interestTags: ["Coffee", "Reading"],
               profilePicture: null,
-              coords: {
-                latitude: ODU_CENTER.latitude + 0.001,
-                longitude: ODU_CENTER.longitude + 0.001,
-              },
-              distanceMeters: 100,
-              trustScore: 99,
-            },
+              visibility: true,
+            } as unknown as ApiUser,
             {
               id: 2,
               name: "Bob Demo",
               email: "bob@example.com",
               interestTags: ["Gaming", "Movies"],
               profilePicture: null,
-              coords: {
-                latitude: ODU_CENTER.latitude - 0.001,
-                longitude: ODU_CENTER.longitude - 0.001,
-              },
-              distanceMeters: 150,
-              trustScore: 65,
-            },
+              visibility: true,
+            } as unknown as ApiUser,
             {
               id: 3,
               name: "Charlie Demo",
               email: "charlie@example.com",
               interestTags: ["Running"],
               profilePicture: null,
-              coords: {
-                latitude: ODU_CENTER.latitude + 0.002,
-                longitude: ODU_CENTER.longitude - 0.002,
-              },
-              distanceMeters: 250,
-              trustScore: 45,
-            },
+              visibility: true,
+            } as unknown as ApiUser,
           ];
-          setUsers(demoUsers);
+
+          const rankedList = buildRankedList(demoUsers, coords);
+          setUsers(rankedList);
           setError(null);
-          setLoading(false);
+          if (!options?.silent) setLoading(false);
           return;
         }
 
@@ -135,64 +171,27 @@
         if (!response.ok) throw new Error(`Failed to load users (${response.status})`);
 
         const data = (await response.json()) as ApiUser[];
-        const filtered = Array.isArray(data)
-          ? data.filter(
-              (u) =>
-                (u.visibility ?? true) && (currentUser ? u.id !== currentUser.id : true)
-            )
-          : [];
-
-        const scattered = scatterUsersAround(filtered, coords.latitude, coords.longitude);
-<<<<<<< HEAD
-        const withDistance = scattered
-          .map<NearbyWithDistance>((user) => ({
-            ...user,
-            distanceMeters: haversineDistanceMeters(
-              coords.latitude,
-              coords.longitude,
-              user.coords.latitude,
-              user.coords.longitude
-            ),
-          }))
-          .sort((a, b) => a.distanceMeters - b.distanceMeters);
-
-        setPrefetchedUsers(filtered);
-        setUsers(withDistance);
-=======
-
-        // 👇 NEW: rank by tag similarity + distance
-        const ranked = rankNearbyUsers(
-          {
-            id: currentUser?.id ?? -1,
-            interestTags: (currentUser?.interestTags as string[] | undefined) ?? [],
-            coords: { latitude: coords.latitude, longitude: coords.longitude },
-          },
-          scattered,
-          {
-            weights: { tagSim: 0.7, distance: 0.3 }, // weights
-            halfLifeMeters: 1200,                    // distance decays every ...
-            // maxMeters: 10000,                      // optional hard cutoff
-          }
-        );
-
-        setUsers(ranked);
->>>>>>> e535d912
+
+        // Keep a warm cache of raw users
+        setPrefetchedUsers(data);
+
+        // Build ranked output strictly by score
+        const rankedList = buildRankedList(data, coords);
+        setUsers(rankedList);
         setError(null);
       } catch (err) {
         const message = err instanceof Error ? err.message : String(err);
         setError(message);
       } finally {
-        if (!options?.silent) {
-          setLoading(false);
-        }
+        if (!options?.silent) setLoading(false);
         setRefreshing(false);
       }
     },
-    [accessToken, currentUser, setPrefetchedUsers]
+    [accessToken, setPrefetchedUsers, buildRankedList]
   );
 
   /**
-   * Refreshes the trust score for a specific user after they have been reported.
+   * Refresh just one user's trust score after a report.
    */
   const refreshTrustScore = useCallback(
     async (userId: number) => {
@@ -206,11 +205,10 @@
         setUsers((prevUsers) =>
           prevUsers.map((u) =>
             u.id === userId
-              ? { ...u, trustScore: updatedUser.trustScore ?? u.trustScore }
+              ? { ...u, trustScore: (updatedUser.trustScore ?? u.trustScore) as number }
               : u
           )
         );
-        console.log(`✅ Trust score refreshed for user ID ${userId}`);
       } catch (err) {
         console.error("Failed to refresh trust score:", err);
       }
@@ -219,7 +217,7 @@
   );
 
   /**
-   * Requests location (simulated as ODU center for demo) and loads users nearby.
+   * Request (simulated) location and load users.
    */
   const hasLoadedOnceRef = useRef(false);
 
@@ -228,9 +226,7 @@
       const silent = options?.silent ?? hasLoadedOnceRef.current;
 
       try {
-        if (!silent) {
-          setLoading(true);
-        }
+        if (!silent) setLoading(true);
 
         const coords = {
           latitude: ODU_CENTER.latitude,
@@ -247,56 +243,43 @@
       } catch (err) {
         const message = err instanceof Error ? err.message : String(err);
         setError(message);
-        if (!silent) {
-          setLoading(false);
-        }
+        if (!silent) setLoading(false);
       }
     },
     [loadUsers]
   );
 
+  /**
+   * Rebuild from warm cache when it changes.
+   * Still rank strictly by score; distance only displayed.
+   */
   useEffect(() => {
     if (!prefetchedUsers) return;
 
-    const coords = location ?? {
-      latitude: ODU_CENTER.latitude,
-      longitude: ODU_CENTER.longitude,
-      altitude: undefined as any,
-      accuracy: undefined as any,
-      altitudeAccuracy: undefined as any,
-      heading: undefined as any,
-      speed: undefined as any,
-    };
-
-    const filtered = prefetchedUsers.filter((u) =>
-      (u.visibility ?? true) && (currentUser ? u.id !== currentUser.id : true)
-    );
-
-    const scattered = scatterUsersAround(filtered, coords.latitude, coords.longitude);
-    const withDistance = scattered
-      .map<NearbyWithDistance>((user) => ({
-        ...user,
-        distanceMeters: haversineDistanceMeters(
-          coords.latitude,
-          coords.longitude,
-          user.coords.latitude,
-          user.coords.longitude
-        ),
-      }))
-      .sort((a, b) => a.distanceMeters - b.distanceMeters);
-
-    setUsers(withDistance);
+    const coords =
+      location ?? {
+        latitude: ODU_CENTER.latitude,
+        longitude: ODU_CENTER.longitude,
+        altitude: undefined as any,
+        accuracy: undefined as any,
+        altitudeAccuracy: undefined as any,
+        heading: undefined as any,
+        speed: undefined as any,
+      };
+
+    const rankedList = buildRankedList(prefetchedUsers, coords);
+    setUsers(rankedList);
     setLoading(false);
     hasLoadedOnceRef.current = true;
-  }, [prefetchedUsers, location, currentUser]);
-
-  // Load users initially and when profile picture or visibility changes
+  }, [prefetchedUsers, location, buildRankedList]);
+
+  // Reload when profile picture or visibility changes
   useEffect(() => {
     void requestAndLoad({ silent: hasLoadedOnceRef.current });
     // eslint-disable-next-line react-hooks/exhaustive-deps
   }, [currentUser?.profilePicture, currentUser?.visibility]);
 
-  // Pull-to-refresh functionality
+  // Pull-to-refresh
   const onRefresh = useCallback(async () => {
     if (!location) {
       await requestAndLoad({ silent: false });
@@ -307,22 +290,20 @@
   }, [loadUsers, location, requestAndLoad]);
 
   /**
-   * ✅ Start a new chat session with another user (always fetch latest info first)
+   * Start a new chat session (fetch latest receiver first).
    */
   const startChat = async (receiverId: number, receiverName: string) => {
     if (!currentUser) return Alert.alert("Not logged in", "Please log in to start a chat.");
 
     try {
-      // ✅ Step 1: Fetch the latest receiver data before starting chat
+      // Fetch latest receiver (for name/picture)
       const userResponse = await fetch(`${API_BASE_URL}/users/${receiverId}`, {
         headers: { Authorization: `Bearer ${accessToken}` },
       });
-      let latestUser = null;
-      if (userResponse.ok) {
-        latestUser = await userResponse.json();
-      }
-
-      // ✅ Step 2: Create or retrieve the chat session
+      let latestUser: ApiUser | null = null;
+      if (userResponse.ok) latestUser = (await userResponse.json()) as ApiUser;
+
+      // Create or get chat session
       const response = await fetch(`${API_BASE_URL}/api/messages/session`, {
         method: "POST",
         headers: {
@@ -333,20 +314,19 @@
           participants: [currentUser.id, receiverId],
         }),
       });
-
       if (!response.ok) throw new Error(`Failed to start chat (${response.status})`);
 
       const data = (await response.json()) as { chatId: number };
       const { chatId } = data;
 
-      // ✅ Step 3: Pass latest profile picture and name to the chat screen
+      // Navigate with latest user info
       router.push({
         pathname: "/(tabs)/messages/[chatId]",
         params: {
           chatId: String(chatId),
           name: latestUser?.name || receiverName,
           receiverId: String(receiverId),
-          profilePicture: latestUser?.profilePicture || "",
+          profilePicture: (latestUser?.profilePicture as string) || "",
         },
       });
     } catch (err) {
@@ -355,7 +335,7 @@
     }
   };
 
-  // Loading and error handling UI
+  // Loading and error UI
   const showInitialLoader = loading && !hasLoadedOnceRef.current && users.length === 0;
 
   if (showInitialLoader) {
@@ -408,13 +388,13 @@
           disabled={isStatusUpdating}
           activeOpacity={0.85}
         >
-            {isStatusUpdating ? (
-              <ActivityIndicator size="small" color="#fff" />
-            ) : (
-              <Text style={styles.visibilityToggleText}>
-                {status === "Visible" ? "Hide Me" : "Show Me"}
-              </Text>
-            )}
+          {isStatusUpdating ? (
+            <ActivityIndicator size="small" color="#fff" />
+          ) : (
+            <Text style={styles.visibilityToggleText}>
+              {status === "Visible" ? "Hide Me" : "Show Me"}
+            </Text>
+          )}
         </TouchableOpacity>
       </View>
 
@@ -435,7 +415,6 @@
             <Text style={styles.note}>No other users nearby right now.</Text>
           </View>
         }
-<<<<<<< HEAD
         renderItem={({ item, index }) => {
           const imageUri =
             item.profilePicture && item.profilePicture.startsWith("http")
@@ -444,13 +423,13 @@
               ? `${API_BASE_URL}${item.profilePicture}`
               : null;
 
-          // ✅ Dynamic color based on trust score
-          const score = item.trustScore ?? 0;
-          let trustColor = "#007BFF"; // default blue
-          if (score >= 90) trustColor = "#28a745"; // dark green
-          else if (score >= 70) trustColor = "#7ED957"; // light green
-          else if (score >= 51) trustColor = "#FFC107"; // yellow
-          else trustColor = "#DC3545"; // red
+          // Dynamic color based on trust score
+          const scoreTS = item.trustScore ?? 0;
+          let trustColor = "#007BFF";
+          if (scoreTS >= 90) trustColor = "#28a745";
+          else if (scoreTS >= 70) trustColor = "#7ED957";
+          else if (scoreTS >= 51) trustColor = "#FFC107";
+          else trustColor = "#DC3545";
 
           return (
             <View style={[styles.card, index === 0 && styles.closestCard]}>
@@ -473,30 +452,17 @@
                   )}
                   <View>
                     <Text style={styles.cardTitle}>{item.name}</Text>
-=======
-        renderItem={({ item, index }) => (
-          <View style={[styles.card, index === 0 && styles.closestCard]}>
-            <View style={styles.cardHeader}>
-              <Text style={styles.cardTitle}>{item.name}</Text>
-              <Text style={styles.cardDistance}>{formatDistance(item.distanceMeters)}</Text>
-              
-            </View>
-            <Text style={styles.cardSubtitle}>
-              {item.email} • {Math.round(item.score * 100)}% match
-            </Text>
-            <Text style={styles.trustScoreName}>Trust Score: <Text style={styles.trustScoreNumber} >{item.trustScore}</Text></Text>
-            {item.interestTags.length > 0 && (
-              <View style={styles.cardTagsWrapper}>
-                {item.interestTags.map((tag) => (
-                  <View key={tag} style={styles.cardTagChip}>
-                    <Text style={styles.cardTagText}>{tag}</Text>
->>>>>>> e535d912
+                    {/* ✅ show score-only % match */}
+                    {typeof item.score === "number" && (
+                      <Text style={{ fontSize: 13, color: "#666", marginTop: 2 }}>
+                        {Math.round(item.score * 100)}% match
+                      </Text>
+                    )}
                   </View>
                 </View>
                 <Text style={styles.cardDistance}>{formatDistance(item.distanceMeters)}</Text>
               </View>
 
-<<<<<<< HEAD
               {item.interestTags.length > 0 && (
                 <View style={styles.cardTagsWrapper}>
                   {item.interestTags.map((tag) => (
@@ -507,9 +473,9 @@
                 </View>
               )}
 
-              {/* ✅ Bottom action bar */}
+              {/* Bottom action bar */}
               <View style={styles.cardFooter}>
-                {/* Chat button (bottom-left) */}
+                {/* Chat button */}
                 <Pressable
                   onPress={() => startChat(item.id, item.name || item.email)}
                   style={({ pressed }) => [styles.chatButton, pressed && { opacity: 0.8 }]}
@@ -517,61 +483,29 @@
                   <Ionicons name="chatbubble" size={18} color="white" />
                 </Pressable>
 
-                {/* Report button + trust score (bottom-right) */}
+                {/* Report + Trust score */}
                 <View style={styles.reportContainer}>
                   <ReportButton
                     reportedUserId={item.id}
                     reportedUserName={item.name}
                     size="small"
                     onReportSuccess={() => {
-                      console.log(`⚠️ Reported user ${item.name}`);
                       refreshTrustScore(item.id);
                     }}
                   />
                   <Text style={[styles.trustScoreLabel, { color: trustColor }]}>
-                    Trust Score: {score}  
+                    Trust Score: {scoreTS}
                   </Text>
                 </View>
               </View>
             </View>
           );
         }}
-=======
-            {/* 🔹 Start Chat Button */}
-            <Pressable
-              onPress={() => startChat(item.id, item.name || item.email)}
-              style={({ pressed }) => [
-                styles.chatButton,
-                pressed && { opacity: 0.8 },
-              ]}
-            >
-              <Ionicons name="chatbubble" size={10} color="white" />
-              {/* <Text style={styles.chatButtonText}>Start Chat</Text> */}
-            </Pressable>
-            {/* <View style={styles.cardActions}>
-              <ReportButton
-                reportedUserId={item.id}
-                reportedUserName={item.name}
-                size="small"
-                onReportSuccess={(updatedTrustScore) => {
-                  setUsers((prev) =>
-                    prev.map((user) =>
-                      user.id === item.id ? { ...user, trustScore: updatedTrustScore } : user
-                    )
-                  );
-                }}
-              />
-            </View> */}
-          </View>
-        )}
-        
->>>>>>> e535d912
         contentContainerStyle={users.length === 0 ? styles.flexGrow : undefined}
       />
     </View>
   );
 }
-
 
 const styles = StyleSheet.create({
   container: { flex: 1, padding: 16, backgroundColor: "#f5f7fa" },
@@ -642,7 +576,7 @@
   },
   cardTagText: { fontSize: 12, color: "#1f5fbf", fontWeight: "500" },
 
-  /* ✅ Bottom buttons layout */
+  /* Bottom buttons layout */
   cardFooter: {
     marginTop: 16,
     flexDirection: "row",
