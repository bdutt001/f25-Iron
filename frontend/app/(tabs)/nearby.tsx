import * as Location from "expo-location";
import React, { useCallback, useEffect, useState } from "react";
import {
  ActivityIndicator,
  Button,
  FlatList,
  RefreshControl,
  StyleSheet,
  Text,
  View,
  Pressable,
  Alert,
} from "react-native";
import { router } from "expo-router";
import { useUser } from "../../context/UserContext";
import { API_BASE_URL } from "@/utils/api";
import {
  ApiUser,
  NearbyUser,
  formatDistance,
  haversineDistanceMeters,
  scatterUsersAround,
} from "../../utils/geo";
<<<<<<< HEAD
import { Ionicons } from "@expo/vector-icons";
=======
import ReportButton from "../../components/ReportButton";

>>>>>>> ab3a1e0d

// Fixed center: Old Dominion University (Norfolk, VA)
const ODU_CENTER = { latitude: 36.885, longitude: -76.305 };

type NearbyWithDistance = NearbyUser & {
  distanceMeters: number;
};

export default function NearbyScreen() {
  const [location, setLocation] = useState<Location.LocationObjectCoords | null>({
    latitude: ODU_CENTER.latitude,
    longitude: ODU_CENTER.longitude,
    altitude: undefined as any,
    accuracy: undefined as any,
    altitudeAccuracy: undefined as any,
    heading: undefined as any,
    speed: undefined as any,
  });
  const [users, setUsers] = useState<NearbyWithDistance[]>([]);
  const [loading, setLoading] = useState(true);
  const [refreshing, setRefreshing] = useState(false);
  const [error, setError] = useState<string | null>(null);
  const { status, setStatus, accessToken, currentUser } = useUser();

  const loadUsers = useCallback(
    async (coords: Location.LocationObjectCoords) => {
      try {
        // Skip loading users if no access token (not authenticated)
        if (!accessToken) {
          console.log("No access token available, using demo users");
          // Create demo users for testing report feature
          const demoUsers = [
            {
              id: 1,
              name: "Alice Demo",
              email: "alice@example.com",
              interestTags: ["Coffee", "Reading"],
              coords: { latitude: ODU_CENTER.latitude + 0.001, longitude: ODU_CENTER.longitude + 0.001 },
              distanceMeters: 100
            },
            {
              id: 2, 
              name: "Bob Demo",
              email: "bob@example.com",
              interestTags: ["Gaming", "Movies"],
              coords: { latitude: ODU_CENTER.latitude - 0.001, longitude: ODU_CENTER.longitude - 0.001 },
              distanceMeters: 150
            }
          ];
          setUsers(demoUsers);
          setError(null);
          return;
        }

        const response = await fetch(`${API_BASE_URL}/users`, {
          headers: { Authorization: `Bearer ${accessToken}` },
        });
        if (!response.ok) {
          throw new Error(`Failed to load users (${response.status})`);
        }

        const data = (await response.json()) as ApiUser[];
        const filtered = Array.isArray(data)
          ? data.filter((u) => (currentUser ? u.id !== currentUser.id : true))
          : [];
        const scattered = scatterUsersAround(filtered, coords.latitude, coords.longitude);
        const withDistance = scattered
          .map<NearbyWithDistance>((user) => ({
            ...user,
            distanceMeters: haversineDistanceMeters(
              coords.latitude,
              coords.longitude,
              user.coords.latitude,
              user.coords.longitude
            ),
          }))
          .sort((a, b) => a.distanceMeters - b.distanceMeters);

        setUsers(withDistance);
        setError(null);
      } catch (err) {
        const message = err instanceof Error ? err.message : String(err);
        setError(message);
      } finally {
        setLoading(false);
        setRefreshing(false);
      }
    },
    [accessToken, currentUser]
  );

  const requestAndLoad = useCallback(async () => {
    try {
      setLoading(true);
      // Demo mode: center and compute distances from ODU
      const coords = {
        latitude: ODU_CENTER.latitude,
        longitude: ODU_CENTER.longitude,
        altitude: undefined as any,
        accuracy: undefined as any,
        altitudeAccuracy: undefined as any,
        heading: undefined as any,
        speed: undefined as any,
      };
      setLocation(coords);
      await loadUsers(coords);
    } catch (err) {
      const message = err instanceof Error ? err.message : String(err);
      setError(message);
      setLoading(false);
    }
  }, [loadUsers]);

  useEffect(() => {
    requestAndLoad();
  }, [requestAndLoad]);

  const onRefresh = useCallback(async () => {
    if (!location) {
      await requestAndLoad();
      return;
    }

    setRefreshing(true);
    await loadUsers(location);
  }, [loadUsers, location, requestAndLoad]);

  // 🔹 Create or get chat session
  const startChat = async (receiverId: number, receiverName: string) => {
    if (!currentUser) return Alert.alert("Not logged in", "Please log in to start a chat.");

    try {
      const response = await fetch(`${API_BASE_URL}/api/messages/session`, {
        method: "POST",
        headers: {
          "Content-Type": "application/json",
          ...(accessToken ? { Authorization: `Bearer ${accessToken}` } : {}),
        },
        body: JSON.stringify({
          participants: [currentUser.id, receiverId],
        }),
      });

      if (!response.ok) {
        throw new Error(`Failed to start chat (${response.status})`);
      }

      const data = (await response.json()) as { chatId: number };
      const { chatId } = data;

      router.push({
        pathname: "/(tabs)/messages/[chatId]",
        params: { chatId: String(chatId), name: receiverName },
      });
    } catch (err) {
      console.error(err);
      Alert.alert("Error", "Failed to start chat. Please try again.");
    }
  };

  if (loading) {
    return (
      <View style={styles.centered}>
        <ActivityIndicator size="large" color="#007BFF" />
        <Text style={styles.note}>Locating you and finding nearby users...</Text>
      </View>
    );
  }

  if (error) {
    return (
      <View style={styles.centered}>
        <Text style={styles.error}>{error}</Text>
        <Button title="Try Again" onPress={requestAndLoad} />
      </View>
    );
  }

  if (!location) {
    return (
      <View style={styles.centered}>
        <Text style={styles.note}>Location unavailable. Pull to refresh to retry.</Text>
      </View>
    );
  }

  return (
    <View style={styles.container}>
      <View style={styles.header}>
        <Text style={styles.headerTitle}>Visibility: {status}</Text>
        <Button
          title={status === "Visible" ? "Hide Me" : "Show Me"}
          onPress={() => setStatus(status === "Visible" ? "Hidden" : "Visible")}
        />
      </View>

      <FlatList
        data={users}
        keyExtractor={(item) => item.id.toString()}
        refreshControl={<RefreshControl refreshing={refreshing} onRefresh={onRefresh} />}
        ListEmptyComponent={
          <View style={styles.centered}>
            <Text style={styles.note}>No other users nearby right now.</Text>
          </View>
        }
        renderItem={({ item, index }) => (
          <View style={[styles.card, index === 0 && styles.closestCard]}>
            <View style={styles.cardHeader}>
              <Text style={styles.cardTitle}>{item.name}</Text>
              <Text style={styles.cardDistance}>{formatDistance(item.distanceMeters)}</Text>
            </View>
            <Text style={styles.cardSubtitle}>{item.email}</Text>
            {item.interestTags.length > 0 && (
              <View style={styles.cardTagsWrapper}>
                {item.interestTags.map((tag) => (
                  <View key={tag} style={styles.cardTagChip}>
                    <Text style={styles.cardTagText}>{tag}</Text>
                  </View>
                ))}
              </View>
            )}
<<<<<<< HEAD

            {/* 🔹 Start Chat Button */}
            <Pressable
              onPress={() => startChat(item.id, item.name || item.email)}
              style={({ pressed }) => [
                styles.chatButton,
                pressed && { opacity: 0.8 },
              ]}
            >
              <Ionicons name="chatbubble" size={10} color="white" />
              {/* <Text style={styles.chatButtonText}>Start Chat</Text> */}
            </Pressable>
=======
            <View style={styles.cardActions}>
              <ReportButton
                reportedUserId={item.id}
                reportedUserName={item.name}
                reporterId={currentUser?.id || 99} // Use current user ID from context
                size="small"
                onReportSuccess={() => {
                  // Optional: Could refresh the list or show a toast
                  console.log(`Reported user ${item.name}`);
                }}
              />
            </View>
>>>>>>> ab3a1e0d
          </View>
        )}
        contentContainerStyle={users.length === 0 ? styles.flexGrow : undefined}
      />
    </View>
  );
}

const styles = StyleSheet.create({
  container: {
    flex: 1,
    padding: 16,
    backgroundColor: "#f5f7fa",
  },
  centered: {
    flex: 1,
    justifyContent: "center",
    alignItems: "center",
    padding: 24,
  },
  note: {
    marginTop: 12,
    fontSize: 16,
    textAlign: "center",
    color: "#555",
  },
  error: {
    marginBottom: 12,
    fontSize: 16,
    textAlign: "center",
    color: "#c00",
  },
  header: {
    marginBottom: 16,
    padding: 12,
    borderRadius: 12,
    backgroundColor: "#fff",
    elevation: 1,
    shadowColor: "#000",
    shadowOffset: { width: 0, height: 1 },
    shadowOpacity: 0.1,
    shadowRadius: 2,
    flexDirection: "row",
    justifyContent: "space-between",
    alignItems: "center",
  },
  headerTitle: {
    fontSize: 18,
    fontWeight: "600",
  },
  card: {
    backgroundColor: "#fff",
    borderRadius: 12,
    padding: 16,
    marginBottom: 12,
    elevation: 1,
    shadowColor: "#000",
    shadowOffset: { width: 0, height: 1 },
    shadowOpacity: 0.05,
    shadowRadius: 2,
  },
  closestCard: {
    borderWidth: 1,
    borderColor: "#007BFF",
  },
  cardHeader: {
    flexDirection: "row",
    justifyContent: "space-between",
    alignItems: "center",
    marginBottom: 4,
  },
  cardTitle: {
    fontSize: 18,
    fontWeight: "600",
  },
  cardDistance: {
    fontSize: 16,
    fontWeight: "500",
    color: "#007BFF",
  },
  cardSubtitle: {
    fontSize: 14,
    color: "#666",
  },
  cardTagsWrapper: {
    flexDirection: "row",
    flexWrap: "wrap",
    marginTop: 8,
  },
  cardTagChip: {
    backgroundColor: "#e6f0ff",
    paddingHorizontal: 10,
    paddingVertical: 4,
    borderRadius: 14,
    marginRight: 6,
    marginBottom: 6,
  },
  cardTagText: {
    fontSize: 12,
    color: "#1f5fbf",
    fontWeight: "500",
  },
<<<<<<< HEAD
  chatButton: {
    position: 'absolute',
    bottom: 12,      // align bottom
    right: 12,       // align right
    width: 20,       // smaller square
    height: 20,
    backgroundColor: '#007BFF',
    borderRadius: 18, // fully rounded
    justifyContent: 'center',
    alignItems: 'center',
    shadowColor: '#000',    // optional shadow for floating effect
    shadowOffset: { width: 0, height: 2 },
    shadowOpacity: 0.3,
    shadowRadius: 3,
  },
  chatButtonText: {
    color: "#fff",
    fontWeight: "600",
    fontSize: 15,
=======
  cardActions: {
    marginTop: 12,
    flexDirection: "row",
    justifyContent: "flex-end",
    alignItems: "center",
>>>>>>> ab3a1e0d
  },
  flexGrow: {
    flexGrow: 1,
  },
});



<|MERGE_RESOLUTION|>--- conflicted
+++ resolved
@@ -21,12 +21,9 @@
   haversineDistanceMeters,
   scatterUsersAround,
 } from "../../utils/geo";
-<<<<<<< HEAD
+import ReportButton from "../../components/ReportButton";
+
 import { Ionicons } from "@expo/vector-icons";
-=======
-import ReportButton from "../../components/ReportButton";
-
->>>>>>> ab3a1e0d
 
 // Fixed center: Old Dominion University (Norfolk, VA)
 const ODU_CENTER = { latitude: 36.885, longitude: -76.305 };
@@ -248,7 +245,6 @@
                 ))}
               </View>
             )}
-<<<<<<< HEAD
 
             {/* 🔹 Start Chat Button */}
             <Pressable
@@ -261,7 +257,6 @@
               <Ionicons name="chatbubble" size={10} color="white" />
               {/* <Text style={styles.chatButtonText}>Start Chat</Text> */}
             </Pressable>
-=======
             <View style={styles.cardActions}>
               <ReportButton
                 reportedUserId={item.id}
@@ -274,7 +269,6 @@
                 }}
               />
             </View>
->>>>>>> ab3a1e0d
           </View>
         )}
         contentContainerStyle={users.length === 0 ? styles.flexGrow : undefined}
@@ -377,7 +371,12 @@
     color: "#1f5fbf",
     fontWeight: "500",
   },
-<<<<<<< HEAD
+  cardActions: {
+    marginTop: 12,
+    flexDirection: "row",
+    justifyContent: "flex-end",
+    alignItems: "center",
+  },
   chatButton: {
     position: 'absolute',
     bottom: 12,      // align bottom
@@ -397,13 +396,6 @@
     color: "#fff",
     fontWeight: "600",
     fontSize: 15,
-=======
-  cardActions: {
-    marginTop: 12,
-    flexDirection: "row",
-    justifyContent: "flex-end",
-    alignItems: "center",
->>>>>>> ab3a1e0d
   },
   flexGrow: {
     flexGrow: 1,
