--- conflicted
+++ resolved
@@ -27,23 +27,16 @@
   haversineDistanceMeters,
   scatterUsersAround,
 } from "../../utils/geo";
-<<<<<<< HEAD
 import { rankNearbyUsers, type RankedUser } from "../../utils/rank";
-=======
 // import ReportButton from "../../components/ReportButton";
->>>>>>> 311b82e7
 
 import { Ionicons } from "@expo/vector-icons";
 
 // Fixed center: Old Dominion University (Norfolk, VA)
 const ODU_CENTER = { latitude: 36.885, longitude: -76.305 };
 
-<<<<<<< HEAD
-type NearbyWithDistance = RankedUser & {
-=======
 // Types
 type NearbyWithDistance = NearbyUser & {
->>>>>>> 311b82e7
   distanceMeters: number;
 };
 
@@ -64,9 +57,6 @@
   const [error, setError] = useState<string | null>(null);
   const { status, setStatus, accessToken, currentUser } = useUser();
 
-<<<<<<< HEAD
-const loadUsers = useCallback(
-=======
   /**
    * Fetches users from the API, filters out the current user,
    * scatters them around the given coordinates, calculates distances,
@@ -74,7 +64,6 @@
    * Handles loading and error states accordingly.
    */
   const loadUsers = useCallback(
->>>>>>> 311b82e7
     async (coords: Location.LocationObjectCoords) => {
       try {
         // Skip loading users if no access token (not authenticated)
@@ -116,7 +105,6 @@
         const filtered = Array.isArray(data)
           ? data.filter((u) => (currentUser ? u.id !== currentUser.id : true))
           : [];
-<<<<<<< HEAD
 
         const scattered = scatterUsersAround(filtered, coords.latitude, coords.longitude);
 
@@ -137,25 +125,6 @@
 
         setUsers(ranked);
         setError(null);
-=======
-        // Scatter users around the given coordinates for demo purposes
-        const scattered = scatterUsersAround(filtered, coords.latitude, coords.longitude);
-        // Calculate distance for each user and sort by closest first
-        const withDistance = scattered
-          .map<NearbyWithDistance>((user) => ({
-            ...user,
-            distanceMeters: haversineDistanceMeters(
-              coords.latitude,
-              coords.longitude,
-              user.coords.latitude,
-              user.coords.longitude
-            ),
-          }))
-          .sort((a, b) => a.distanceMeters - b.distanceMeters);
-
-        setUsers(withDistance); // Update users state with sorted nearby users
-        setError(null); // Clear any previous errors
->>>>>>> 311b82e7
       } catch (err) {
         const message = err instanceof Error ? err.message : String(err);
         setError(message); // Set error message on failure
@@ -296,21 +265,18 @@
           <View style={[styles.card, index === 0 && styles.closestCard]}>
             <View style={styles.cardHeader}>
               <Text style={styles.cardTitle}>{item.name}</Text>
-<<<<<<< HEAD
               <Text style={styles.cardDistance}>{item.distanceLabel}</Text>
             </View>
             <Text style={styles.cardSubtitle}>
               {item.email} • {Math.round(item.score * 100)}% match
             </Text>
             {item.sharedTags.length > 0 && (
-=======
               <Text style={styles.cardDistance}>{formatDistance(item.distanceMeters)}</Text>
               
             </View>
             <Text style={styles.cardSubtitle}>{item.email}</Text>
             <Text style={styles.trustScoreName}>Trust Score: <Text style={styles.trustScoreNumber} >{item.trustScore}</Text></Text>
             {item.interestTags.length > 0 && (
->>>>>>> 311b82e7
               <View style={styles.cardTagsWrapper}>
                 {item.sharedTags.map((tag) => (
                   <View key={tag} style={styles.cardTagChip}>
