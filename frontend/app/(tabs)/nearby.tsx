/**
 * NearbyScreen component displays a list of users nearby relative to the current user's location.
 * For demo purposes, it simulates user proximity centered around Old Dominion University (Norfolk, VA).
 * It fetches user data from the API, calculates distances, and allows toggling visibility status.
 */

import * as Location from "expo-location";
import React, { useCallback, useEffect, useState } from "react";
import {
  ActivityIndicator,
  Button,
  FlatList,
  RefreshControl,
  StyleSheet,
  Text,
  View,
  Pressable,
  Alert,
} from "react-native";
import { router } from "expo-router";
import { useUser } from "../../context/UserContext";
import { API_BASE_URL } from "@/utils/api";
import {
  ApiUser,
  NearbyUser,
  formatDistance,
  haversineDistanceMeters,
  scatterUsersAround,
} from "../../utils/geo";
// import ReportButton from "../../components/ReportButton";

<<<<<<< HEAD
// Constants
=======
import { Ionicons } from "@expo/vector-icons";

>>>>>>> 36cf52a5
// Fixed center: Old Dominion University (Norfolk, VA)
const ODU_CENTER = { latitude: 36.885, longitude: -76.305 };

// Types
type NearbyWithDistance = NearbyUser & {
  distanceMeters: number;
};

export default function NearbyScreen() {
  // State variables
  const [location, setLocation] = useState<Location.LocationObjectCoords | null>({
    latitude: ODU_CENTER.latitude,
    longitude: ODU_CENTER.longitude,
    altitude: undefined as any,
    accuracy: undefined as any,
    altitudeAccuracy: undefined as any,
    heading: undefined as any,
    speed: undefined as any,
  });
  const [users, setUsers] = useState<NearbyWithDistance[]>([]);
  const [loading, setLoading] = useState(true);
  const [refreshing, setRefreshing] = useState(false);
  const [error, setError] = useState<string | null>(null);
  const { status, setStatus, accessToken, currentUser } = useUser();

  /**
   * Fetches users from the API, filters out the current user,
   * scatters them around the given coordinates, calculates distances,
   * sorts by proximity, and updates the users state.
   * Handles loading and error states accordingly.
   */
  const loadUsers = useCallback(
    async (coords: Location.LocationObjectCoords) => {
      try {
        // Skip loading users if no access token (not authenticated)
        if (!accessToken) {
          console.log("No access token available, using demo users");
          // Create demo users for testing report feature
          const demoUsers = [
            {
              id: 1,
              name: "Alice Demo",
              email: "alice@example.com",
              interestTags: ["Coffee", "Reading"],
              coords: { latitude: ODU_CENTER.latitude + 0.001, longitude: ODU_CENTER.longitude + 0.001 },
              distanceMeters: 100,
              trustScore: 99,
            },
            {
              id: 2, 
              name: "Bob Demo",
              email: "bob@example.com",
              interestTags: ["Gaming", "Movies"],
              coords: { latitude: ODU_CENTER.latitude - 0.001, longitude: ODU_CENTER.longitude - 0.001 },
              distanceMeters: 150,
              trustScore: 95,
            },
          ];
          setUsers(demoUsers);
          setError(null);
          return;
        }

        const response = await fetch(`${API_BASE_URL}/users`, {
          headers: { Authorization: `Bearer ${accessToken}` },
        });
        if (!response.ok) {
          throw new Error(`Failed to load users (${response.status})`);
        }

        const data = (await response.json()) as ApiUser[];
        // Filter out the current user from the fetched list
        const filtered = Array.isArray(data)
          ? data.filter((u) => (currentUser ? u.id !== currentUser.id : true))
          : [];
        // Scatter users around the given coordinates for demo purposes
        const scattered = scatterUsersAround(filtered, coords.latitude, coords.longitude);
        // Calculate distance for each user and sort by closest first
        const withDistance = scattered
          .map<NearbyWithDistance>((user) => ({
            ...user,
            distanceMeters: haversineDistanceMeters(
              coords.latitude,
              coords.longitude,
              user.coords.latitude,
              user.coords.longitude
            ),
          }))
          .sort((a, b) => a.distanceMeters - b.distanceMeters);

        setUsers(withDistance); // Update users state with sorted nearby users
        setError(null); // Clear any previous errors
      } catch (err) {
        const message = err instanceof Error ? err.message : String(err);
        setError(message); // Set error message on failure
      } finally {
        setLoading(false);
        setRefreshing(false);
      }
    },
    [accessToken, currentUser]
  );

  /**
   * Requests location (simulated as ODU center for demo),
   * sets the location state, and loads users near that location.
   * Handles loading and error states.
   */
  const requestAndLoad = useCallback(async () => {
    try {
      setLoading(true);
      // Demo mode: center and compute distances from ODU
      const coords = {
        latitude: ODU_CENTER.latitude,
        longitude: ODU_CENTER.longitude,
        altitude: undefined as any,
        accuracy: undefined as any,
        altitudeAccuracy: undefined as any,
        heading: undefined as any,
        speed: undefined as any,
      };
      setLocation(coords); // Set location to ODU center
      await loadUsers(coords); // Load users near ODU center
    } catch (err) {
      const message = err instanceof Error ? err.message : String(err);
      setError(message);
      setLoading(false);
    }
  }, [loadUsers]);

  /**
   * Handles pull-to-refresh action.
   * If location is unavailable, triggers a full request and load.
   * Otherwise, reloads users based on current location.
   */
  const onRefresh = useCallback(async () => {
    if (!location) {
      await requestAndLoad();
      return;
    }

    setRefreshing(true);
    await loadUsers(location);
  }, [loadUsers, location, requestAndLoad]);

<<<<<<< HEAD
  // Load users on component mount or when requestAndLoad changes
  useEffect(() => {
    requestAndLoad();
  }, [requestAndLoad]);
=======
  // 🔹 Create or get chat session
  const startChat = async (receiverId: number, receiverName: string) => {
    if (!currentUser) return Alert.alert("Not logged in", "Please log in to start a chat.");

    try {
      const response = await fetch(`${API_BASE_URL}/api/messages/session`, {
        method: "POST",
        headers: {
          "Content-Type": "application/json",
          ...(accessToken ? { Authorization: `Bearer ${accessToken}` } : {}),
        },
        body: JSON.stringify({
          participants: [currentUser.id, receiverId],
        }),
      });

      if (!response.ok) {
        throw new Error(`Failed to start chat (${response.status})`);
      }

      const data = (await response.json()) as { chatId: number };
      const { chatId } = data;

      router.push({
        pathname: "/(tabs)/messages/[chatId]",
        params: { chatId: String(chatId), name: receiverName, receiverId: String(receiverId) },
      });
    } catch (err) {
      console.error(err);
      Alert.alert("Error", "Failed to start chat. Please try again.");
    }
  };
>>>>>>> 36cf52a5

  if (loading) {
    return (
      <View style={styles.centered}>
        <ActivityIndicator size="large" color="#007BFF" />
        <Text style={styles.note}>Locating you and finding nearby users...</Text>
      </View>
    );
  }

  if (error) {
    return (
      <View style={styles.centered}>
        <Text style={styles.error}>{error}</Text>
        <Button title="Try Again" onPress={requestAndLoad} />
      </View>
    );
  }

  if (!location) {
    return (
      <View style={styles.centered}>
        <Text style={styles.note}>Location unavailable. Pull to refresh to retry.</Text>
      </View>
    );
  }

  return (
    <View style={styles.container}>
      <View style={styles.header}>
        <Text style={styles.headerTitle}>Visibility: {status}</Text>
        <Button
          title={status === "Visible" ? "Hide Me" : "Show Me"}
          onPress={() => setStatus(status === "Visible" ? "Hidden" : "Visible")}
        />
      </View>

      <FlatList
        data={users}
        keyExtractor={(item) => item.id.toString()}
        refreshControl={<RefreshControl refreshing={refreshing} onRefresh={onRefresh} />}
        ListEmptyComponent={
          <View style={styles.centered}>
            <Text style={styles.note}>No other users nearby right now.</Text>
          </View>
        }
        renderItem={({ item, index }) => (
          <View style={[styles.card, index === 0 && styles.closestCard]}>
            <View style={styles.cardHeader}>
              <Text style={styles.cardTitle}>{item.name}</Text>
              <Text style={styles.cardDistance}>{formatDistance(item.distanceMeters)}</Text>
              
            </View>
            <Text style={styles.cardSubtitle}>{item.email}</Text>
            <Text style={styles.trustScoreName}>Trust Score: <Text style={styles.trustScoreNumber} >{item.trustScore}</Text></Text>
            {item.interestTags.length > 0 && (
              <View style={styles.cardTagsWrapper}>
                {item.interestTags.map((tag) => (
                  <View key={tag} style={styles.cardTagChip}>
                    <Text style={styles.cardTagText}>{tag}</Text>
                  </View>
                ))}
              </View>
            )}

            {/* 🔹 Start Chat Button */}
            <Pressable
              onPress={() => startChat(item.id, item.name || item.email)}
              style={({ pressed }) => [
                styles.chatButton,
                pressed && { opacity: 0.8 },
              ]}
            >
              <Ionicons name="chatbubble" size={10} color="white" />
              {/* <Text style={styles.chatButtonText}>Start Chat</Text> */}
            </Pressable>
            {/* <View style={styles.cardActions}>
              <ReportButton
                reportedUserId={item.id}
                reportedUserName={item.name}
                size="small"
                onReportSuccess={(updatedTrustScore) => {
                  setUsers((prev) =>
                    prev.map((user) =>
                      user.id === item.id ? { ...user, trustScore: updatedTrustScore } : user
                    )
                  );
                }}
              />
            </View> */}
          </View>
        )}
        contentContainerStyle={users.length === 0 ? styles.flexGrow : undefined}
      />
    </View>
  );
}

const styles = StyleSheet.create({
  container: {
    flex: 1,
    padding: 16,
    backgroundColor: "#f5f7fa",
  },
  centered: {
    flex: 1,
    justifyContent: "center",
    alignItems: "center",
    padding: 24,
  },
  note: {
    marginTop: 12,
    fontSize: 16,
    textAlign: "center",
    color: "#555",
  },
  error: {
    marginBottom: 12,
    fontSize: 16,
    textAlign: "center",
    color: "#c00",
  },
  header: {
    marginBottom: 16,
    padding: 12,
    borderRadius: 12,
    backgroundColor: "#fff",
    elevation: 1,
    shadowColor: "#000",
    shadowOffset: { width: 0, height: 1 },
    shadowOpacity: 0.1,
    shadowRadius: 2,
    flexDirection: "row",
    justifyContent: "space-between",
    alignItems: "center",
  },
  headerTitle: {
    fontSize: 18,
    fontWeight: "600",
  },
  card: {
    backgroundColor: "#fff",
    borderRadius: 12,
    padding: 16,
    marginBottom: 12,
    elevation: 1,
    shadowColor: "#000",
    shadowOffset: { width: 0, height: 1 },
    shadowOpacity: 0.05,
    shadowRadius: 2,
  },
  closestCard: {
    borderWidth: 1,
    borderColor: "#007BFF",
  },
  cardHeader: {
    flexDirection: "row",
    justifyContent: "space-between",
    alignItems: "center",
    marginBottom: 4,
  },
  cardTitle: {
    fontSize: 18,
    fontWeight: "600",
  },
  cardDistance: {
    fontSize: 16,
    fontWeight: "500",
    color: "#007BFF",
  },
  cardSubtitle: {
    fontSize: 14,
    color: "#666",
  },
  cardTagsWrapper: {
    flexDirection: "row",
    flexWrap: "wrap",
    marginTop: 8,
  },
  cardTagChip: {
    backgroundColor: "#e6f0ff",
    paddingHorizontal: 10,
    paddingVertical: 4,
    borderRadius: 14,
    marginRight: 6,
    marginBottom: 6,
  },
  cardTagText: {
    fontSize: 12,
    color: "#1f5fbf",
    fontWeight: "500",
  },
  chatButton: {
    position: 'absolute',
    bottom: 12,      // align bottom
    right: 12,       // align right
    width: 20,       // smaller square
    height: 20,
    backgroundColor: '#007BFF',
    borderRadius: 18, // fully rounded
    justifyContent: 'center',
    alignItems: 'center',
    shadowColor: '#000',    // optional shadow for floating effect
    shadowOffset: { width: 0, height: 2 },
    shadowOpacity: 0.3,
    shadowRadius: 3,
  },
  chatButtonText: {
    color: "#fff",
    fontWeight: "600",
    fontSize: 15,
  },
  flexGrow: {
    flexGrow: 1,
  },
  trustScoreName:{
    textAlign: "right",
    fontSize: 15
  },
  trustScoreNumber:{
    color: "#007BFF"
  }
});<|MERGE_RESOLUTION|>--- conflicted
+++ resolved
@@ -29,12 +29,8 @@
 } from "../../utils/geo";
 // import ReportButton from "../../components/ReportButton";
 
-<<<<<<< HEAD
-// Constants
-=======
 import { Ionicons } from "@expo/vector-icons";
 
->>>>>>> 36cf52a5
 // Fixed center: Old Dominion University (Norfolk, VA)
 const ODU_CENTER = { latitude: 36.885, longitude: -76.305 };
 
@@ -180,12 +176,11 @@
     await loadUsers(location);
   }, [loadUsers, location, requestAndLoad]);
 
-<<<<<<< HEAD
-  // Load users on component mount or when requestAndLoad changes
+    // Load users on component mount or when requestAndLoad changes
   useEffect(() => {
     requestAndLoad();
   }, [requestAndLoad]);
-=======
+
   // 🔹 Create or get chat session
   const startChat = async (receiverId: number, receiverName: string) => {
     if (!currentUser) return Alert.alert("Not logged in", "Please log in to start a chat.");
@@ -218,7 +213,6 @@
       Alert.alert("Error", "Failed to start chat. Please try again.");
     }
   };
->>>>>>> 36cf52a5
 
   if (loading) {
     return (
