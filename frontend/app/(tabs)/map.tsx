import * as Location from "expo-location";
import React, { useEffect, useState } from "react";
import { Button, StyleSheet, Text, View, TouchableOpacity } from "react-native";
import MapView, { Marker } from "react-native-maps";
import { useUser } from "../../context/UserContext";
import { API_BASE_URL } from "@/utils/api";
import { ApiUser, NearbyUser, scatterUsersAround } from "../../utils/geo";

<<<<<<< HEAD
const API_BASE_URL = process.env.EXPO_PUBLIC_API_URL  ?? "http://localhost:8000";
=======
// Fixed center: Old Dominion University (Norfolk, VA)
const ODU_CENTER = { latitude: 36.885, longitude: -76.305 };

type Coords = { latitude: number; longitude: number };
>>>>>>> 6e29bddc

export default function MapScreen() {
  // Center the map and "you are here" at ODU for the demo
  const [center] = useState<Coords>(ODU_CENTER);
  const [myCoords] = useState<Coords>(ODU_CENTER);
  const [errorMsg, setErrorMsg] = useState<string | null>(null);
  const [nearbyUsers, setNearbyUsers] = useState<NearbyUser[]>([]);
  const [selectedUser, setSelectedUser] = useState<NearbyUser | null>(null);

  // shared visibility status
  const { status, setStatus, accessToken, currentUser } = useUser();

  const loadUsers = async (): Promise<void> => {
    try {
      const response = await fetch(`${API_BASE_URL}/users`, {
        headers: accessToken ? { Authorization: `Bearer ${accessToken}` } : undefined,
      });
      if (!response.ok) {
        throw new Error(`Failed to load users (${response.status})`);
      }

      const data = (await response.json()) as ApiUser[];
      const filtered = Array.isArray(data)
        ? data.filter((u) => (currentUser ? u.id !== currentUser.id : true))
        : [];
      setNearbyUsers(
        scatterUsersAround(filtered, center.latitude, center.longitude)
      );
      setErrorMsg(null);
    } catch (err) {
      console.error("Unable to load users", err);
      setErrorMsg("Unable to load users from the server");
    }
  };

  useEffect(() => {
    // Always load users around ODU
    void loadUsers();
  }, []);

  return (
    <View style={styles.container}>
      <MapView
        style={styles.map}
        initialRegion={{
          latitude: center.latitude,
          longitude: center.longitude,
          latitudeDelta: 0.05,
          longitudeDelta: 0.05,
        }}
      >
        {/* Current user marker (optional) */}
        {status === "Visible" && myCoords && (
          <Marker coordinate={myCoords} pinColor="blue" />
        )}

        {/* Team users scattered around ODU */}
        {nearbyUsers.map((user) => (
          <Marker
            key={user.id}
            coordinate={user.coords}
            pinColor="red"
            onPress={() => setSelectedUser(user)}
          />
        ))}
      </MapView>

      {/* Controls */}
      <View style={[
        styles.controls,
        selectedUser ? { bottom: 180 } : null,
      ]}>
        <Text style={styles.statusText}>Status: {status}</Text>
        <Button
          title={status === "Visible" ? "Hide Me" : "Show Me"}
          onPress={() => setStatus(status === "Visible" ? "Hidden" : "Visible")}
        />
        {!!errorMsg && <Text style={styles.errorText}>{errorMsg}</Text>}
      </View>

      {/* Simple bottom-sheet popup for selected user */}
      {selectedUser && (
        <>
          <TouchableOpacity
            style={styles.backdrop}
            activeOpacity={1}
            onPress={() => setSelectedUser(null)}
          />
          <View style={styles.sheet}>
            <View style={styles.sheetHeader}>
              <View style={styles.sheetHandle} />
              <TouchableOpacity onPress={() => setSelectedUser(null)}>
                <Text style={styles.sheetClose}>Close</Text>
              </TouchableOpacity>
            </View>

            <Text style={styles.calloutTitle}>{selectedUser.name}</Text>
            <Text style={styles.calloutSubtitle}>{selectedUser.email}</Text>

            {selectedUser.interestTags.length > 0 ? (
              <View style={[styles.calloutTagsWrapper, { marginTop: 12 }]}>
                {selectedUser.interestTags.map((tag) => (
                  <View key={tag} style={styles.calloutTagChip}>
                    <Text style={styles.calloutTagText}>{tag}</Text>
                  </View>
                ))}
              </View>
            ) : (
              <Text style={styles.calloutEmptyTags}>No tags selected</Text>
            )}
          </View>
        </>
      )}
    </View>
  );
}

const styles = StyleSheet.create({
  container: { flex: 1 },
  map: { flex: 1 },
  controls: {
    position: "absolute",
    bottom: 40,
    alignSelf: "center",
    alignItems: "center",
    backgroundColor: "white",
    padding: 10,
    borderRadius: 10,
    },
  statusText: {
    fontSize: 16,
    marginBottom: 8,
    fontWeight: "bold",
  },
  errorText: {
    marginTop: 8,
    color: "#c00",
    fontSize: 13,
  },
  calloutContainer: {
    backgroundColor: "white",
    paddingVertical: 10,
    paddingHorizontal: 12,
    borderRadius: 12,
    shadowColor: "#000",
    shadowOffset: { width: 0, height: 2 },
    shadowOpacity: 0.2,
    shadowRadius: 4,
    elevation: 4,
    minWidth: 220,
    maxWidth: 260,
  },
  calloutTitle: {
    fontSize: 16,
    fontWeight: "600",
  },
  calloutSubtitle: {
    fontSize: 13,
    color: "#666",
    marginTop: 2,
  },
  calloutTagsWrapper: {
    flexDirection: "row",
    flexWrap: "wrap",
    marginTop: 8,
  },
  calloutTagChip: {
    backgroundColor: "#e6f0ff",
    paddingHorizontal: 10,
    paddingVertical: 4,
    borderRadius: 14,
    marginRight: 6,
    marginBottom: 6,
  },
  calloutTagText: {
    fontSize: 12,
    color: "#1f5fbf",
    fontWeight: "500",
  },
  calloutEmptyTags: {
    marginTop: 8,
    fontSize: 12,
    color: "#999",
  },
  backdrop: {
    position: "absolute",
    top: 0,
    left: 0,
    right: 0,
    bottom: 0,
    backgroundColor: "rgba(0,0,0,0.15)",
  },
  sheet: {
    position: "absolute",
    left: 12,
    right: 12,
    bottom: 12,
    backgroundColor: "white",
    borderRadius: 16,
    padding: 16,
    shadowColor: "#000",
    shadowOffset: { width: 0, height: 4 },
    shadowOpacity: 0.25,
    shadowRadius: 8,
    elevation: 6,
  },
  sheetHeader: {
    flexDirection: "row",
    justifyContent: "space-between",
    alignItems: "center",
    marginBottom: 8,
  },
  sheetHandle: {
    width: 40,
    height: 4,
    borderRadius: 2,
    backgroundColor: "#ddd",
  },
  sheetClose: {
    color: "#1f5fbf",
    fontWeight: "600",
  },
});<|MERGE_RESOLUTION|>--- conflicted
+++ resolved
@@ -6,14 +6,10 @@
 import { API_BASE_URL } from "@/utils/api";
 import { ApiUser, NearbyUser, scatterUsersAround } from "../../utils/geo";
 
-<<<<<<< HEAD
-const API_BASE_URL = process.env.EXPO_PUBLIC_API_URL  ?? "http://localhost:8000";
-=======
 // Fixed center: Old Dominion University (Norfolk, VA)
 const ODU_CENTER = { latitude: 36.885, longitude: -76.305 };
 
 type Coords = { latitude: number; longitude: number };
->>>>>>> 6e29bddc
 
 export default function MapScreen() {
   // Center the map and "you are here" at ODU for the demo
