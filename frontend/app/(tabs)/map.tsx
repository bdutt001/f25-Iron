--- conflicted
+++ resolved
@@ -1025,32 +1025,6 @@
         ]}
       >
         <Text style={[styles.statusText, textColor]}>Visibility: {status}</Text>
-<<<<<<< HEAD
-        <TouchableOpacity
-          style={[
-            styles.visibilityToggle,
-            { backgroundColor: colors.accent },
-            isStatusUpdating && styles.visibilityToggleDisabled,
-          ]}
-          onPress={() => {
-            if (isStatusUpdating) return;
-            setStatus(status === "Visible" ? "Hidden" : "Visible");
-          }}
-          activeOpacity={0.85}
-          disabled={isStatusUpdating}
-        >
-          {isStatusUpdating ? (
-            <ActivityIndicator size="small" color="#fff" />
-          ) : (
-            <Text style={styles.visibilityToggleText}>
-              {status === "Visible" ? "Hide Me" : "Show Me"}
-            </Text>
-          )}
-        </TouchableOpacity>
-        {!!errorMsg && (
-          <Text style={[styles.errorText, { color: "#c00" }]}>{errorMsg}</Text>
-        )}
-=======
         <View style={{ flexDirection: "row", gap: 8, marginTop: 6 }}>
           <TouchableOpacity
             style={[
@@ -1075,7 +1049,6 @@
           </TouchableOpacity>
         </View>
         {!!errorMsg && <Text style={[styles.errorText, { color: "#c00" }]}>{errorMsg}</Text>}
->>>>>>> 190e8b10
       </View>
     </View>
   );
