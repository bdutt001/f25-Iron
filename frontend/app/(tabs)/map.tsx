--- conflicted
+++ resolved
@@ -1,6 +1,5 @@
 import * as Location from "expo-location";
-<<<<<<< HEAD
-import React, { useEffect, useState, useCallback, useRef } from "react";
+import React, { useCallback, useEffect, useState, useRef } from "react";
 import {
   Button,
   StyleSheet,
@@ -9,10 +8,6 @@
   TouchableOpacity,
   Image,
 } from "react-native";
-=======
-import React, { useCallback, useEffect, useState } from "react";
-import { Button, StyleSheet, Text, View, TouchableOpacity } from "react-native";
->>>>>>> df51209a
 import MapView, { Marker } from "react-native-maps";
 import { useUser } from "../../context/UserContext";
 import { API_BASE_URL } from "@/utils/api";
@@ -105,18 +100,12 @@
       const updatedScore = typeof details.trustScore === "number" ? details.trustScore : null;
 
       setSelectedUser((prev) => {
-        if (!prev || prev.id !== userId) {
-          return prev;
-        }
-
+        if (!prev || prev.id !== userId) return prev;
         return {
           ...prev,
           name: details.name ?? details.email ?? prev.name,
           email: details.email ?? prev.email,
-          interestTags:
-            normalizedTags !== null
-              ? normalizedTags
-              : prev.interestTags,
+          interestTags: normalizedTags ?? prev.interestTags,
           trustScore: updatedScore ?? prev.trustScore,
         };
       });
@@ -127,8 +116,7 @@
             ? {
                 ...user,
                 trustScore: updatedScore ?? user.trustScore,
-                interestTags:
-                  normalizedTags !== null ? normalizedTags : user.interestTags,
+                interestTags: normalizedTags ?? user.interestTags,
               }
             : user
         )
@@ -150,59 +138,20 @@
     [refreshSelection]
   );
 
-<<<<<<< HEAD
-    // 🔁 Load users once at startup and again whenever your profile picture changes
-    useEffect(() => {
-      void loadUsers();
-    }, [currentUser?.profilePicture]);
-
-  const handleSelectUser = useCallback((user: SelectedUser) => {
-    setSelectedUser(user);
-  }, []);
-=======
+  // 🔁 Load users initially and when profile picture changes
   useEffect(() => {
-    // Always load users around ODU
     void loadUsers();
-  }, [loadUsers]);
-
+  }, [loadUsers, currentUser?.profilePicture]);
+
+  // 🔁 Periodically refresh users and selected details every 12s
   const selectedId = selectedUser?.id ?? null;
-
-  useEffect(() => {
-    if (!selectedUser) {
-      return;
-    }
-
-    const match = nearbyUsers.find((user) => user.id === selectedUser.id);
-    if (!match) {
-      return;
-    }
-
-    if (match.trustScore === selectedUser.trustScore) {
-      return;
-    }
-
-    setSelectedUser((prev) => {
-      if (!prev || prev.id !== match.id) {
-        return prev;
-      }
-      return {
-        ...prev,
-        trustScore: match.trustScore,
-      };
-    });
-  }, [nearbyUsers, selectedUser?.id, selectedUser?.trustScore]);
-
   useEffect(() => {
     const interval = setInterval(() => {
       void loadUsers();
-      if (selectedId !== null) {
-        void refreshSelection(selectedId);
-      }
+      if (selectedId !== null) void refreshSelection(selectedId);
     }, 12000);
-
     return () => clearInterval(interval);
   }, [loadUsers, refreshSelection, selectedId]);
->>>>>>> df51209a
 
   return (
     <View style={styles.container}>
@@ -222,8 +171,7 @@
             coordinate={myCoords}
             title="You are here"
             description={selfUser.email}
-<<<<<<< HEAD
-            onPress={() => handleSelectUser(selfUser)}
+            onPress={() => handleSelectUser(selfUser, { isCurrentUser: true })}
             anchor={{ x: 0.5, y: 0.5 }}
             centerOffset={{ x: 0, y: 0 }}
           >
@@ -246,10 +194,6 @@
               )}
             </View>
           </Marker>
-=======
-            onPress={() => handleSelectUser(selfUser, { isCurrentUser: true })}
-          />
->>>>>>> df51209a
         )}
 
         {/* Other users */}
@@ -257,8 +201,7 @@
           <Marker
             key={user.id}
             coordinate={user.coords}
-<<<<<<< HEAD
-            onPress={() => handleSelectUser({ ...user, isCurrentUser: false })}
+            onPress={() => handleSelectUser(user, { isCurrentUser: false })}
             anchor={{ x: 0.5, y: 0.5 }}
             centerOffset={{ x: 0, y: 0 }}
           >
@@ -281,25 +224,16 @@
               )}
             </View>
           </Marker>
-=======
-            pinColor="red"
-            onPress={() => handleSelectUser(user)}
-          />
->>>>>>> df51209a
         ))}
       </MapView>
 
-      {/* ✅ Floating enlarged image overlay */}
+      {/* Floating enlarged image overlay */}
       {selectedUser && (
         <View
           pointerEvents="none"
           style={[
             styles.floatingMarker,
-            {
-              top: "42%",
-              left: "50%",
-              transform: [{ translateX: -75 }, { translateY: -75 }],
-            },
+            { top: "42%", left: "50%", transform: [{ translateX: -75 }, { translateY: -75 }] },
           ]}
         >
           {selectedUser.profilePicture ? (
@@ -311,18 +245,14 @@
               }}
               style={[
                 styles.floatingImage,
-                {
-                  borderColor: selectedUser.isCurrentUser ? "#1f5fbf" : "#e63946",
-                },
+                { borderColor: selectedUser.isCurrentUser ? "#1f5fbf" : "#e63946" },
               ]}
             />
           ) : (
             <View
               style={[
                 styles.floatingPlaceholder,
-                {
-                  borderColor: selectedUser.isCurrentUser ? "#1f5fbf" : "#e63946",
-                },
+                { borderColor: selectedUser.isCurrentUser ? "#1f5fbf" : "#e63946" },
               ]}
             >
               <Text style={styles.floatingInitials}>
@@ -333,7 +263,7 @@
         </View>
       )}
 
-      {/* Bottom-sheet popup for selected user */}
+      {/* Bottom-sheet popup */}
       {selectedUser && (
         <>
           <TouchableOpacity
@@ -354,7 +284,9 @@
               {selectedUser.isCurrentUser && <Text style={styles.calloutBadge}>You</Text>}
             </View>
             <Text style={styles.calloutSubtitle}>{selectedUser.email}</Text>
-            <Text style={styles.trustScoreName}>Trust Score: <Text style={styles.trustScoreNumber} >{selectedUser.trustScore}</Text></Text>
+            <Text style={styles.trustScoreName}>
+              Trust Score: <Text style={styles.trustScoreNumber}>{selectedUser.trustScore}</Text>
+            </Text>
             {selectedUser.interestTags.length > 0 ? (
               <View style={[styles.calloutTagsWrapper, { marginTop: 12 }]}>
                 {selectedUser.interestTags.map((tag) => (
@@ -401,20 +333,8 @@
   },
   statusText: { fontSize: 16, marginBottom: 8, fontWeight: "bold" },
   errorText: { marginTop: 8, color: "#c00", fontSize: 13 },
-
-  markerContainer: {
-    alignItems: "center",
-    justifyContent: "center",
-    width: 40,
-    height: 40,
-  },
-  markerImage: {
-    width: 40,
-    height: 40,
-    borderRadius: 20,
-    borderWidth: 3,
-    backgroundColor: "#fff",
-  },
+  markerContainer: { alignItems: "center", justifyContent: "center", width: 40, height: 40 },
+  markerImage: { width: 40, height: 40, borderRadius: 20, borderWidth: 3, backgroundColor: "#fff" },
   markerPlaceholder: {
     width: 40,
     height: 40,
@@ -425,7 +345,6 @@
     justifyContent: "center",
   },
   markerInitials: { fontSize: 16, fontWeight: "600", color: "#555" },
-
   floatingMarker: {
     position: "absolute",
     alignItems: "center",
@@ -450,7 +369,6 @@
     justifyContent: "center",
   },
   floatingInitials: { fontSize: 50, fontWeight: "700", color: "#555" },
-
   backdrop: {
     position: "absolute",
     top: 0,
@@ -459,7 +377,6 @@
     bottom: 0,
     backgroundColor: "rgba(0,0,0,0.15)",
   },
-
   sheet: {
     position: "absolute",
     left: 12,
@@ -482,12 +399,7 @@
   },
   sheetHandle: { width: 40, height: 4, borderRadius: 2, backgroundColor: "#ddd" },
   sheetClose: { color: "#1f5fbf", fontWeight: "600" },
-
-  calloutHeaderRow: {
-    flexDirection: "row",
-    alignItems: "center",
-    justifyContent: "space-between",
-  },
+  calloutHeaderRow: { flexDirection: "row", alignItems: "center", justifyContent: "space-between" },
   calloutTitle: { fontSize: 16, fontWeight: "600" },
   calloutSubtitle: { fontSize: 13, color: "#666", marginTop: 2 },
   calloutBadge: {
@@ -500,11 +412,7 @@
     fontWeight: "600",
     marginLeft: 8,
   },
-  calloutTagsWrapper: {
-    flexDirection: "row",
-    flexWrap: "wrap",
-    marginTop: 8,
-  },
+  calloutTagsWrapper: { flexDirection: "row", flexWrap: "wrap", marginTop: 8 },
   calloutTagChip: {
     backgroundColor: "#e6f0ff",
     paddingHorizontal: 10,
@@ -513,16 +421,8 @@
     marginRight: 6,
     marginBottom: 6,
   },
-<<<<<<< HEAD
   calloutTagText: { fontSize: 12, color: "#1f5fbf", fontWeight: "500" },
   calloutEmptyTags: { marginTop: 8, fontSize: 12, color: "#999" },
-=======
-  trustScoreName:{
-    textAlign: "right",
-    fontSize: 15
-  },
-  trustScoreNumber:{
-    color: "#007BFF"
-  },
->>>>>>> df51209a
+  trustScoreName: { textAlign: "right", fontSize: 15 },
+  trustScoreNumber: { color: "#007BFF" },
 });