--- conflicted
+++ resolved
@@ -4,7 +4,6 @@
 
 export default function TabLayout() {
   return (
-<<<<<<< HEAD
       <Tabs
         screenOptions={{
           headerShown: true,
@@ -14,12 +13,18 @@
           name="nearby"
           options={{
             title: "Nearby",
+            tabBarIcon: ({ color, size }) => (
+            <Ionicons name="people-outline" color={color} size={size} />
+            ),
           }}
         />
         <Tabs.Screen
           name="map"
           options={{
             title: "Map",
+            tabBarIcon: ({ color, size }) => (
+            <Ionicons name="map-outline" color={color} size={size} />
+            ),
           }}
         />
         <Tabs.Screen
@@ -32,43 +37,11 @@
           name="profile"
           options={{
             title: "Profile",
+            tabBarIcon: ({ color, size }) => (
+            <Ionicons name="person-circle-outline" color={color} size={size} />
+            ),
           }}
         />
       </Tabs>
-=======
-    <Tabs
-      screenOptions={{
-        headerShown: true,
-      }}
-    >
-      <Tabs.Screen
-        name="nearby"
-        options={{
-          title: "Nearby",
-          tabBarIcon: ({ color, size }) => (
-            <Ionicons name="people-outline" color={color} size={size} />
-          ),
-        }}
-      />
-      <Tabs.Screen
-        name="map"
-        options={{
-          title: "Map",
-          tabBarIcon: ({ color, size }) => (
-            <Ionicons name="map-outline" color={color} size={size} />
-          ),
-        }}
-      />
-      <Tabs.Screen
-        name="profile"
-        options={{
-          title: "Profile",
-          tabBarIcon: ({ color, size }) => (
-            <Ionicons name="person-circle-outline" color={color} size={size} />
-          ),
-        }}
-      />
-    </Tabs>
->>>>>>> 6f294a4e
   );
 }