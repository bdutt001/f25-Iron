--- conflicted
+++ resolved
@@ -315,7 +315,6 @@
         const response = await fetchWithAuth(`${API_BASE_URL}/api/messages/${chatId}`, {
           headers: { "Content-Type": "application/json" },
         });
-<<<<<<< HEAD
         if (response.status === 410) {
           setError("This chat expired because you were out of range for 24 hours.");
           setMessages([]);
@@ -324,7 +323,25 @@
           setDistanceMeters(null);
           return;
         }
-        if (!response.ok) throw new Error(`Failed to load messages (${response.status})`);
+
+        // 🔒 Special handling: if this chat is no longer allowed (e.g., blocked → 403),
+        // quietly send the user back to the Messages index instead of showing an error.
+        if (response.status === 403) {
+          if (!options?.silent) {
+            setError(null); // don't show "Failed to load messages (403)"
+
+            if (!hasNavigatedAwayRef.current) {
+              hasNavigatedAwayRef.current = true;
+              router.replace("/(tabs)/messages");
+            }
+          }
+          return;
+        }
+
+        if (!response.ok) {
+          throw new Error(`Failed to load messages (${response.status})`);
+        }
+
         const data = (await response.json()) as ChatMetaResponse;
         const payloadMessages = Array.isArray(data) ? data : data.messages ?? [];
         mergeMessages(payloadMessages);
@@ -339,29 +356,6 @@
           setOutOfRange(false);
           setDistanceMeters(null);
         }
-=======
-
-        // 🔒 Special handling: if this chat is no longer allowed (e.g., blocked → 403),
-        // quietly send the user back to the Messages index instead of showing an error.
-        if (response.status === 403) {
-          if (!options?.silent) {
-            setError(null); // don't show "Failed to load messages (403)"
-
-            if (!hasNavigatedAwayRef.current) {
-              hasNavigatedAwayRef.current = true;
-              router.replace("/(tabs)/messages");
-            }
-          }
-          return;
-        }
-
-        if (!response.ok) {
-          throw new Error(`Failed to load messages (${response.status})`);
-        }
-
-        const data = (await response.json()) as Message[];
-        mergeMessages(data);
->>>>>>> 94fae551
         if (showLoading) {
           scrollToBottom(false);
         }
