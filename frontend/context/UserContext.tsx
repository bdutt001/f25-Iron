--- conflicted
+++ resolved
@@ -7,11 +7,8 @@
   name?: string | null;
   createdAt?: string;
   interestTags?: string[];
-<<<<<<< HEAD
-  profilePicture?: string | null;
-=======
-  trustScore?: number;
->>>>>>> df51209a
+  profilePicture?: string | null; // ✅ from your branch
+  trustScore?: number;            // ✅ from main
 };
 
 type UserContextType = {
@@ -30,15 +27,17 @@
 export const UserProvider = ({ children }: { children: React.ReactNode }) => {
   const [status, setStatus] = useState<"Visible" | "Hidden">("Visible");
   const [currentUser, setCurrentUser] = useState<CurrentUser | null>(() => {
-    // Demo user for testing report feature
+    // Demo user for testing both trustScore and profilePicture
     return {
       id: 99,
-      email: "demo@example.com", 
+      email: "demo@example.com",
       name: "Demo User",
       interestTags: ["Testing", "Reports"],
+      profilePicture: null,
       trustScore: 99,
     };
   });
+
   const [accessToken, setAccessToken] = useState<string | null>(null);
   const [refreshToken, setRefreshToken] = useState<string | null>(null);
 
@@ -50,7 +49,18 @@
   const isLoggedIn = currentUser !== null;
 
   return (
-    <UserContext.Provider value={{ status, setStatus, currentUser, setCurrentUser, accessToken, refreshToken, setTokens, isLoggedIn }}>
+    <UserContext.Provider
+      value={{
+        status,
+        setStatus,
+        currentUser,
+        setCurrentUser,
+        accessToken,
+        refreshToken,
+        setTokens,
+        isLoggedIn,
+      }}
+    >
       {children}
     </UserContext.Provider>
   );
@@ -60,4 +70,4 @@
   const ctx = useContext(UserContext);
   if (!ctx) throw new Error("useUser must be used within a UserProvider");
   return ctx;
-};
+};