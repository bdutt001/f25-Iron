--- conflicted
+++ resolved
@@ -11,13 +11,10 @@
   targetUser: { id: number; name?: string | null; email?: string | null } | null;
   onBlocked?: (userId: number) => void;
   onReported?: (userId: number) => void;
-  // ✅ Optional handler for "View Profile" (e.g., from map tab)
+  // ✅ Optional handler for "View Profile" (e.g., from map or messages tab)
   onViewProfile?: (userId: number) => void;
 };
 
-<<<<<<< HEAD
-export default function UserOverflowMenu({ visible, onClose, targetUser, onBlocked, onReported, onViewProfile }: Props) {
-=======
 export const REPORT_REASONS = [
   "Inappropriate Behavior",
   "Spam/Fake Profile",
@@ -33,7 +30,12 @@
   subjectLabel: string;
 };
 
-export function ReportReasonMenu({ visible, onClose, onSelectReason, subjectLabel }: ReportReasonMenuProps) {
+export function ReportReasonMenu({
+  visible,
+  onClose,
+  onSelectReason,
+  subjectLabel,
+}: ReportReasonMenuProps) {
   const actions: OverflowAction[] = REPORT_REASONS.map((reason) => ({
     key: `report-${reason.toLowerCase().replace(/[^a-z0-9]+/g, "-")}`,
     label: reason,
@@ -58,10 +60,18 @@
   message: "Thank you for your report. We will review it promptly.",
 } as const;
 
-export default function UserOverflowMenu({ visible, onClose, targetUser, onBlocked, onReported }: Props) {
->>>>>>> 8c9e1ee1
+export default function UserOverflowMenu({
+  visible,
+  onClose,
+  targetUser,
+  onBlocked,
+  onReported,
+  onViewProfile,
+}: Props) {
   const { currentUser, fetchWithAuth } = useUser();
-  const [persisted, setPersisted] = useState<{ id: number; name: string } | null>(null);
+  const [persisted, setPersisted] = useState<{ id: number; name: string } | null>(
+    null
+  );
   const [showReportMenu, setShowReportMenu] = useState(false);
   const [notice, setNotice] = useState<typeof REPORT_SUCCESS_NOTICE | null>(null);
   const { showError } = useThemedAlert();
@@ -69,15 +79,21 @@
   const resolveTarget = useCallback(() => {
     if (persisted) return persisted;
     if (!targetUser) return null;
-    return { id: targetUser.id, name: targetUser.name || targetUser.email || "User" };
+    return {
+      id: targetUser.id,
+      name: targetUser.name || targetUser.email || "User",
+    };
   }, [persisted, targetUser]);
 
-  // Persist user details while the menu is visible to avoid flicker to generic labels
+  // Persist user details while the menu is visible to avoid flicker
   useEffect(() => {
     if (visible && targetUser) {
-      setPersisted({ id: targetUser.id, name: targetUser.name || targetUser.email || "User" });
-    }
-    // Do not clear on close immediately; keeping snapshot eliminates closing flicker
+      setPersisted({
+        id: targetUser.id,
+        name: targetUser.name || targetUser.email || "User",
+      });
+    }
+    // We intentionally *don’t* clear on close to avoid title flicker
   }, [visible, targetUser]);
 
   const doReport = async () => {
@@ -120,9 +136,12 @@
       return;
     }
     try {
-      const res = await fetchWithAuth(`${API_BASE_URL}/api/users/${effective.id}/block`, {
-        method: "POST",
-      });
+      const res = await fetchWithAuth(
+        `${API_BASE_URL}/api/users/${effective.id}/block`,
+        {
+          method: "POST",
+        }
+      );
       if (!res.ok) throw new Error(`Failed to block (${res.status})`);
       onBlocked?.(effective.id);
     } catch (e: any) {
@@ -130,12 +149,10 @@
     }
   };
 
-<<<<<<< HEAD
-  const name = (persisted?.name ?? targetUser?.name ?? targetUser?.email) || "User";
-  const effectiveId = persisted?.id ?? targetUser?.id;
-=======
-  const name = resolveTarget()?.name ?? targetUser?.name ?? targetUser?.email ?? "User";
->>>>>>> 8c9e1ee1
+  const resolved = resolveTarget();
+  const name =
+    resolved?.name ?? targetUser?.name ?? targetUser?.email ?? "User";
+  const effectiveId = resolved?.id ?? targetUser?.id;
 
   // Only show "View Profile" when:
   // - we have an id
@@ -161,8 +178,20 @@
   }
 
   actions.push(
-    { key: "report", label: `Report ${name}`, destructive: true, onPress: doReport, icon: "flag-outline" },
-    { key: "block", label: `Block ${name}`, destructive: true, onPress: doBlock, icon: "hand-left-outline" },
+    {
+      key: "report",
+      label: `Report ${name}`,
+      destructive: true,
+      onPress: doReport,
+      icon: "flag-outline",
+    },
+    {
+      key: "block",
+      label: `Block ${name}`,
+      destructive: true,
+      onPress: doBlock,
+      icon: "hand-left-outline",
+    }
   );
 
   return (
