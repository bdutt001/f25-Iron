import React, { useState } from "react";
import { Alert, StyleSheet, Text, TouchableOpacity, Modal, View, FlatList, Pressable } from "react-native";
import { useUser } from "../context/UserContext";
import { API_BASE_URL } from "@/utils/api";

type ReportButtonProps = {
  reportedUserId: number;
  reportedUserName: string;
  onReportSuccess?: (updatedTrustScore: number) => void;
  size?: "small" | "medium" | "large";
  style?: any;
  defaultSeverity?: number;
};

export default function ReportButton({
  reportedUserId,
  reportedUserName,
  onReportSuccess,
  size = "small",
  style,
  defaultSeverity = 1,
}: ReportButtonProps) {
  const [isReporting, setIsReporting] = useState(false);
<<<<<<< HEAD
  const [showReasonModal, setShowReasonModal] = useState(false);
  const { currentUser, isLoggedIn, accessToken } = useUser();
=======
  const { currentUser, isLoggedIn, fetchWithAuth } = useUser();
>>>>>>> a8aa5f40

  const handleReport = async () => {
    // ✅ Check if user is logged in
    if (!isLoggedIn || !currentUser || !accessToken) {
      Alert.alert("Error", "You must be logged in to report users.");
      return;
    }

    const reporterId = currentUser.id;

    // ✅ Prevent self-reporting
    if (reporterId === reportedUserId) {
      Alert.alert("Error", "You cannot report yourself.");
      return;
    }

    // ✅ Confirm before reporting
    Alert.alert(
      "Report User",
      `Are you sure you want to report ${reportedUserName}?`,
      [
        { text: "Cancel", style: "cancel" },
        { text: "Report", style: "destructive", onPress: () => setShowReasonModal(true) },
      ]
    );
  };

  const showReasonDialog = () => {
    // ✅ Display predefined report reasons
    Alert.alert("Reason for Report", "Why are you reporting this user?", [
      { text: "Cancel", style: "cancel" },
      { text: "Inappropriate Behavior", onPress: () => submitReport("Inappropriate Behavior") },
      { text: "Spam/Fake Profile", onPress: () => submitReport("Spam/Fake Profile") },
      { text: "Harassment", onPress: () => submitReport("Harassment") },
      { text: "Other", onPress: () => submitReport("Other") },
    ]);
  };

  const submitReport = async (reason: string, severityOverride?: number) => {
    if (!currentUser) return;

    setIsReporting(true);

    try {
      const severity =
        typeof severityOverride === "number" && Number.isFinite(severityOverride)
          ? severityOverride
          : defaultSeverity;

      // ✅ Send the report to the backend
      const response = await fetchWithAuth(`${API_BASE_URL}/api/report`, {
        method: "POST",
        headers: {
          "Content-Type": "application/json",
        },
        body: JSON.stringify({
          reportedId: reportedUserId,
          reason,
          severity,
        }),
      });

      const payload = (await response.json()) as { trustScore?: number; error?: string };

      if (!response.ok || typeof payload.trustScore !== "number") {
        const message = payload?.error ?? "Failed to submit report";
        throw new Error(message);
      }

      let latestTrustScore = payload.trustScore;

      // ✅ Refresh trust score from backend after report
      try {
        const trustResponse = await fetchWithAuth(`${API_BASE_URL}/api/users/${reportedUserId}/trust`);
        if (trustResponse.ok) {
          const trustData = (await trustResponse.json()) as { trustScore?: number };
          if (typeof trustData.trustScore === "number") {
            latestTrustScore = trustData.trustScore;
          }
        }
      } catch (error) {
        console.warn("Unable to refresh trust score after report:", error);
      }

      Alert.alert("Report Submitted", "Thank you for your report. We will review it promptly.");
      onReportSuccess?.(latestTrustScore);
    } catch (error) {
      const message =
        error instanceof Error ? error.message : "Failed to submit report";
      Alert.alert("Error", message);
    } finally {
      setIsReporting(false);
    }
  };

  const buttonStyles = [
    styles.button,
    styles[size],
    isReporting && styles.disabled,
    style,
  ];

  const textStyles = [
    styles.text,
    styles[`${size}Text`],
    isReporting && styles.disabledText,
  ];

  const reasons = [
    "Inappropriate Behavior",
    "Spam/Fake Profile", 
    "Harassment",
    "Offensive Content",
    "Other"
  ];

  return (
    <>
      <TouchableOpacity
        style={buttonStyles}
        onPress={handleReport}
        disabled={isReporting}
        activeOpacity={0.7}
      >
        <Text style={textStyles}>{isReporting ? "..." : "Report"}</Text>
      </TouchableOpacity>

      {/* Custom Modal for Reason Selection */}
      <Modal
        visible={showReasonModal}
        transparent
        animationType="fade"
        onRequestClose={() => setShowReasonModal(false)}
      >
        <View style={modalStyles.overlay}>
          <View style={modalStyles.container}>
            <Text style={modalStyles.title}>Reason for Report</Text>
            <Text style={modalStyles.subtitle}>Why are you reporting this user?</Text>
            
            <FlatList
              data={reasons}
              keyExtractor={(item) => item}
              renderItem={({ item }) => (
                <Pressable
                  style={modalStyles.reasonButton}
                  onPress={() => {
                    setShowReasonModal(false);
                    submitReport(item);
                  }}
                >
                  <Text style={modalStyles.reasonText}>{item}</Text>
                </Pressable>
              )}
            />
            
            <Pressable
              style={modalStyles.cancelButton}
              onPress={() => setShowReasonModal(false)}
            >
              <Text style={modalStyles.cancelText}>Cancel</Text>
            </Pressable>
          </View>
        </View>
      </Modal>
    </>
  );
}

const styles = StyleSheet.create({
  button: {
    backgroundColor: "#dc3545",
    borderRadius: 4,
    alignItems: "center",
    justifyContent: "center",
  },
  text: {
    color: "#fff",
    fontWeight: "500",
  },
  small: {
    paddingVertical: 4,
    paddingHorizontal: 8,
    minWidth: 50,
  },
  smallText: {
    fontSize: 12,
  },
  medium: {
    paddingVertical: 8,
    paddingHorizontal: 12,
    minWidth: 70,
  },
  mediumText: {
    fontSize: 14,
  },
  large: {
    paddingVertical: 12,
    paddingHorizontal: 16,
    minWidth: 80,
  },
  largeText: {
    fontSize: 16,
  },
  disabled: {
    backgroundColor: "#6c757d",
    opacity: 0.6,
  },
  disabledText: {
    color: "#adb5bd",
  },
});

const modalStyles = StyleSheet.create({
  overlay: {
    flex: 1,
    backgroundColor: "rgba(0, 0, 0, 0.5)",
    justifyContent: "center",
    alignItems: "center",
  },
  container: {
    backgroundColor: "white",
    margin: 20,
    borderRadius: 10,
    padding: 20,
    maxWidth: 300,
    width: "80%",
  },
  title: {
    fontSize: 18,
    fontWeight: "bold",
    textAlign: "center",
    marginBottom: 10,
  },
  subtitle: {
    fontSize: 14,
    textAlign: "center",
    marginBottom: 20,
    color: "#666",
  },
  reasonButton: {
    padding: 15,
    borderBottomWidth: 1,
    borderBottomColor: "#eee",
  },
  reasonText: {
    fontSize: 16,
    textAlign: "center",
  },
  cancelButton: {
    padding: 15,
    backgroundColor: "#f0f0f0",
    borderRadius: 5,
    marginTop: 10,
  },
  cancelText: {
    fontSize: 16,
    textAlign: "center",
    fontWeight: "500",
  },
});<|MERGE_RESOLUTION|>--- conflicted
+++ resolved
@@ -21,16 +21,12 @@
   defaultSeverity = 1,
 }: ReportButtonProps) {
   const [isReporting, setIsReporting] = useState(false);
-<<<<<<< HEAD
   const [showReasonModal, setShowReasonModal] = useState(false);
-  const { currentUser, isLoggedIn, accessToken } = useUser();
-=======
   const { currentUser, isLoggedIn, fetchWithAuth } = useUser();
->>>>>>> a8aa5f40
 
   const handleReport = async () => {
     // ✅ Check if user is logged in
-    if (!isLoggedIn || !currentUser || !accessToken) {
+    if (!isLoggedIn || !currentUser) {
       Alert.alert("Error", "You must be logged in to report users.");
       return;
     }
@@ -43,27 +39,18 @@
       return;
     }
 
-    // ✅ Confirm before reporting
-    Alert.alert(
-      "Report User",
-      `Are you sure you want to report ${reportedUserName}?`,
-      [
-        { text: "Cancel", style: "cancel" },
-        { text: "Report", style: "destructive", onPress: () => setShowReasonModal(true) },
-      ]
-    );
+    // ✅ Show custom modal directly instead of Alert confirmation
+    console.log("Opening custom modal for reporting");
+    setShowReasonModal(true);
   };
 
-  const showReasonDialog = () => {
-    // ✅ Display predefined report reasons
-    Alert.alert("Reason for Report", "Why are you reporting this user?", [
-      { text: "Cancel", style: "cancel" },
-      { text: "Inappropriate Behavior", onPress: () => submitReport("Inappropriate Behavior") },
-      { text: "Spam/Fake Profile", onPress: () => submitReport("Spam/Fake Profile") },
-      { text: "Harassment", onPress: () => submitReport("Harassment") },
-      { text: "Other", onPress: () => submitReport("Other") },
-    ]);
-  };
+  const reasons = [
+    "Inappropriate Behavior",
+    "Spam/Fake Profile", 
+    "Harassment",
+    "Offensive Content",
+    "Other"
+  ];
 
   const submitReport = async (reason: string, severityOverride?: number) => {
     if (!currentUser) return;
@@ -135,14 +122,6 @@
     isReporting && styles.disabledText,
   ];
 
-  const reasons = [
-    "Inappropriate Behavior",
-    "Spam/Fake Profile", 
-    "Harassment",
-    "Offensive Content",
-    "Other"
-  ];
-
   return (
     <>
       <TouchableOpacity
@@ -162,11 +141,9 @@
         onRequestClose={() => setShowReasonModal(false)}
       >
         <View style={modalStyles.overlay}>
-          <View style={modalStyles.container}>
-            <Text style={modalStyles.title}>Reason for Report</Text>
-            <Text style={modalStyles.subtitle}>Why are you reporting this user?</Text>
-            
-            <FlatList
+        <View style={modalStyles.container}>
+          <Text style={modalStyles.title}>Report {reportedUserName}</Text>
+          <Text style={modalStyles.subtitle}>Why are you reporting this user?</Text>            <FlatList
               data={reasons}
               keyExtractor={(item) => item}
               renderItem={({ item }) => (
