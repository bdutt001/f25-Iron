import React, { useState } from "react";
import { Alert, StyleSheet, Text, TouchableOpacity, Modal, View, FlatList, Pressable } from "react-native";
import { useUser } from "../context/UserContext";
import { API_BASE_URL } from "@/utils/api";

type ReportButtonProps = {
  reportedUserId: number;
  reportedUserName: string;
  onReportSuccess?: (updatedTrustScore: number) => void;
  size?: "small" | "medium" | "large";
  style?: any;
  defaultSeverity?: number;
};

export default function ReportButton({
  reportedUserId,
  reportedUserName,
  onReportSuccess,
  size = "small",
  style,
  defaultSeverity = 1,
}: ReportButtonProps) {
  const [isReporting, setIsReporting] = useState(false);
<<<<<<< HEAD
  const { currentUser, isLoggedIn, fetchWithAuth, accessToken } = useUser();
=======
  const [showReasonModal, setShowReasonModal] = useState(false);
  const { currentUser, isLoggedIn, fetchWithAuth } = useUser();
>>>>>>> c5ee56bc

  const handleReport = async () => {
    // ✅ Check if user is logged in
    if (!isLoggedIn || !currentUser) {
      Alert.alert("Error", "You must be logged in to report users.");
      return;
    }

    const reporterId = currentUser.id;

    // ✅ Prevent self-reporting
    if (reporterId === reportedUserId) {
      Alert.alert("Error", "You cannot report yourself.");
      return;
    }

    // ✅ Show custom modal directly instead of Alert confirmation
    console.log("Opening custom modal for reporting");
    setShowReasonModal(true);
  };

  const reasons = [
    "Inappropriate Behavior",
    "Spam/Fake Profile", 
    "Harassment",
    "Offensive Content",
    "Other"
  ];

  const submitReport = async (reason: string, severityOverride?: number) => {
    if (!currentUser) return;

    setIsReporting(true);

    try {
      const severity =
        typeof severityOverride === "number" && Number.isFinite(severityOverride)
          ? severityOverride
          : defaultSeverity;

      // ✅ Send the report to the backend
      const response = await fetchWithAuth(`${API_BASE_URL}/api/report`, {
        method: "POST",
        headers: {
          "Content-Type": "application/json",
        },
        body: JSON.stringify({
          reportedId: reportedUserId,
          reason,
          severity,
        }),
      });

      const payload = (await response.json()) as { trustScore?: number; error?: string };

      if (!response.ok || typeof payload.trustScore !== "number") {
        const message = payload?.error ?? "Failed to submit report";
        throw new Error(message);
      }

      let latestTrustScore = payload.trustScore;

      // ✅ Refresh trust score from backend after report
      try {
        const trustResponse = await fetchWithAuth(`${API_BASE_URL}/api/users/${reportedUserId}/trust`);
        if (trustResponse.ok) {
          const trustData = (await trustResponse.json()) as { trustScore?: number };
          if (typeof trustData.trustScore === "number") {
            latestTrustScore = trustData.trustScore;
          }
        }
      } catch (error) {
        console.warn("Unable to refresh trust score after report:", error);
      }

      Alert.alert("Report Submitted", "Thank you for your report. We will review it promptly.");
      onReportSuccess?.(latestTrustScore);
    } catch (error) {
      const message =
        error instanceof Error ? error.message : "Failed to submit report";
      Alert.alert("Error", message);
    } finally {
      setIsReporting(false);
    }
  };

  const buttonStyles = [
    styles.button,
    styles[size],
    isReporting && styles.disabled,
    style,
  ];

  const textStyles = [
    styles.text,
    styles[`${size}Text`],
    isReporting && styles.disabledText,
  ];

  return (
    <>
      <TouchableOpacity
        style={buttonStyles}
        onPress={handleReport}
        disabled={isReporting}
        activeOpacity={0.7}
      >
        <Text style={textStyles}>{isReporting ? "..." : "Report"}</Text>
      </TouchableOpacity>

      {/* Custom Modal for Reason Selection */}
      <Modal
        visible={showReasonModal}
        transparent
        animationType="fade"
        onRequestClose={() => setShowReasonModal(false)}
      >
        <View style={modalStyles.overlay}>
        <View style={modalStyles.container}>
          <Text style={modalStyles.title}>Report {reportedUserName}</Text>
          <Text style={modalStyles.subtitle}>Why are you reporting this user?</Text>            <FlatList
              data={reasons}
              keyExtractor={(item) => item}
              renderItem={({ item }) => (
                <Pressable
                  style={modalStyles.reasonButton}
                  onPress={() => {
                    setShowReasonModal(false);
                    submitReport(item);
                  }}
                >
                  <Text style={modalStyles.reasonText}>{item}</Text>
                </Pressable>
              )}
            />
            
            <Pressable
              style={modalStyles.cancelButton}
              onPress={() => setShowReasonModal(false)}
            >
              <Text style={modalStyles.cancelText}>Cancel</Text>
            </Pressable>
          </View>
        </View>
      </Modal>
    </>
  );
}

const styles = StyleSheet.create({
  button: {
    backgroundColor: "#dc3545",
    borderRadius: 4,
    alignItems: "center",
    justifyContent: "center",
  },
  text: {
    color: "#fff",
    fontWeight: "500",
  },
  small: {
    paddingVertical: 4,
    paddingHorizontal: 8,
    minWidth: 50,
  },
  smallText: {
    fontSize: 12,
  },
  medium: {
    paddingVertical: 8,
    paddingHorizontal: 12,
    minWidth: 70,
  },
  mediumText: {
    fontSize: 14,
  },
  large: {
    paddingVertical: 12,
    paddingHorizontal: 16,
    minWidth: 80,
  },
  largeText: {
    fontSize: 16,
  },
  disabled: {
    backgroundColor: "#6c757d",
    opacity: 0.6,
  },
  disabledText: {
    color: "#adb5bd",
  },
});

const modalStyles = StyleSheet.create({
  overlay: {
    flex: 1,
    backgroundColor: "rgba(0, 0, 0, 0.5)",
    justifyContent: "center",
    alignItems: "center",
  },
  container: {
    backgroundColor: "white",
    margin: 20,
    borderRadius: 10,
    padding: 20,
    maxWidth: 300,
    width: "80%",
  },
  title: {
    fontSize: 18,
    fontWeight: "bold",
    textAlign: "center",
    marginBottom: 10,
  },
  subtitle: {
    fontSize: 14,
    textAlign: "center",
    marginBottom: 20,
    color: "#666",
  },
  reasonButton: {
    padding: 15,
    borderBottomWidth: 1,
    borderBottomColor: "#eee",
  },
  reasonText: {
    fontSize: 16,
    textAlign: "center",
  },
  cancelButton: {
    padding: 15,
    backgroundColor: "#f0f0f0",
    borderRadius: 5,
    marginTop: 10,
  },
  cancelText: {
    fontSize: 16,
    textAlign: "center",
    fontWeight: "500",
  },
});<|MERGE_RESOLUTION|>--- conflicted
+++ resolved
@@ -1,5 +1,14 @@
 import React, { useState } from "react";
-import { Alert, StyleSheet, Text, TouchableOpacity, Modal, View, FlatList, Pressable } from "react-native";
+import {
+  Alert,
+  StyleSheet,
+  Text,
+  TouchableOpacity,
+  Modal,
+  View,
+  FlatList,
+  Pressable,
+} from "react-native";
 import { useUser } from "../context/UserContext";
 import { API_BASE_URL } from "@/utils/api";
 
@@ -21,12 +30,8 @@
   defaultSeverity = 1,
 }: ReportButtonProps) {
   const [isReporting, setIsReporting] = useState(false);
-<<<<<<< HEAD
-  const { currentUser, isLoggedIn, fetchWithAuth, accessToken } = useUser();
-=======
   const [showReasonModal, setShowReasonModal] = useState(false);
   const { currentUser, isLoggedIn, fetchWithAuth } = useUser();
->>>>>>> c5ee56bc
 
   const handleReport = async () => {
     // ✅ Check if user is logged in
@@ -50,10 +55,10 @@
 
   const reasons = [
     "Inappropriate Behavior",
-    "Spam/Fake Profile", 
+    "Spam/Fake Profile",
     "Harassment",
     "Offensive Content",
-    "Other"
+    "Other",
   ];
 
   const submitReport = async (reason: string, severityOverride?: number) => {
@@ -91,7 +96,9 @@
 
       // ✅ Refresh trust score from backend after report
       try {
-        const trustResponse = await fetchWithAuth(`${API_BASE_URL}/api/users/${reportedUserId}/trust`);
+        const trustResponse = await fetchWithAuth(
+          `${API_BASE_URL}/api/users/${reportedUserId}/trust`
+        );
         if (trustResponse.ok) {
           const trustData = (await trustResponse.json()) as { trustScore?: number };
           if (typeof trustData.trustScore === "number") {
@@ -105,8 +112,7 @@
       Alert.alert("Report Submitted", "Thank you for your report. We will review it promptly.");
       onReportSuccess?.(latestTrustScore);
     } catch (error) {
-      const message =
-        error instanceof Error ? error.message : "Failed to submit report";
+      const message = error instanceof Error ? error.message : "Failed to submit report";
       Alert.alert("Error", message);
     } finally {
       setIsReporting(false);
@@ -145,9 +151,12 @@
         onRequestClose={() => setShowReasonModal(false)}
       >
         <View style={modalStyles.overlay}>
-        <View style={modalStyles.container}>
-          <Text style={modalStyles.title}>Report {reportedUserName}</Text>
-          <Text style={modalStyles.subtitle}>Why are you reporting this user?</Text>            <FlatList
+          <View style={modalStyles.container}>
+            <Text style={modalStyles.title}>Report {reportedUserName}</Text>
+            <Text style={modalStyles.subtitle}>
+              Why are you reporting this user?
+            </Text>
+            <FlatList
               data={reasons}
               keyExtractor={(item) => item}
               renderItem={({ item }) => (
@@ -162,7 +171,7 @@
                 </Pressable>
               )}
             />
-            
+
             <Pressable
               style={modalStyles.cancelButton}
               onPress={() => setShowReasonModal(false)}
