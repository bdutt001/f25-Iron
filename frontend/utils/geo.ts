export type ApiUser = {
  id: number;
  email: string;
  name?: string | null;
  interestTags?: string[] | null;
<<<<<<< HEAD
  profilePicture?: string | null; // added
=======
  trustScore?: number ;
>>>>>>> df51209a
};

export type NearbyUser = {
  id: number;
  name: string;
  email: string;
  interestTags: string[];
  profilePicture?: string | null; // added here too
  coords: {
    latitude: number;
    longitude: number;
  };
  trustScore: number;
};

function seededRandom(seed: number): number {
  const x = Math.sin(seed) * 10000;
  return x - Math.floor(x);
}

function stableOffsets(seed: number) {
  const base = seed || 1;
  const angle = seededRandom(base * 1.37) * 2 * Math.PI;
  const radius = 0.003 + seededRandom(base * 3.11) * 0.002; // roughly 300-500m
  const latOffset = Math.sin(angle) * radius;
  const lngOffset = Math.cos(angle) * radius;
  return { latOffset, lngOffset };
}

function toInterestTags(raw: ApiUser["interestTags"]): string[] {
  if (Array.isArray(raw)) {
    return raw.filter((tag) => typeof tag === "string" && tag.trim().length > 0);
  }
  return [];
}

export function scatterUsersAround(
  users: ApiUser[],
  baseLat: number,
  baseLng: number
): NearbyUser[] {
  if (!users.length) return [];

  return users.map((user) => {
    const seed = typeof user.id === "number" ? user.id : seededRandom(user.email?.length ?? 1) * 1000;
    const { latOffset, lngOffset } = stableOffsets(seed);

    return {
      id: user.id,
      email: user.email,
      name: user.name ?? user.email,
      interestTags: toInterestTags(user.interestTags),
      profilePicture: user.profilePicture ?? null, // ✅ propagate profile picture
      coords: {
        latitude: baseLat + latOffset,
        longitude: baseLng + lngOffset,
      },
      trustScore: user.trustScore ?? 0,
    };
  });
}

const EARTH_RADIUS_METERS = 6371000;

export function haversineDistanceMeters(
  lat1: number,
  lon1: number,
  lat2: number,
  lon2: number
): number {
  const toRad = (value: number) => (value * Math.PI) / 180;
  const dLat = toRad(lat2 - lat1);
  const dLon = toRad(lon2 - lon1);
  const a =
    Math.sin(dLat / 2) * Math.sin(dLat / 2) +
    Math.cos(toRad(lat1)) * Math.cos(toRad(lat2)) *
      Math.sin(dLon / 2) * Math.sin(dLon / 2);
  const c = 2 * Math.atan2(Math.sqrt(a), Math.sqrt(1 - a));
  return EARTH_RADIUS_METERS * c;
}

export function formatDistance(meters: number): string {
  if (Number.isNaN(meters)) return "Unknown";
  if (meters < 1000) {
    return `${Math.round(meters)} m`;
  }
  const km = meters / 1000;
  return `${km.toFixed(km < 10 ? 1 : 0)} km`;
}<|MERGE_RESOLUTION|>--- conflicted
+++ resolved
@@ -3,11 +3,8 @@
   email: string;
   name?: string | null;
   interestTags?: string[] | null;
-<<<<<<< HEAD
-  profilePicture?: string | null; // added
-=======
-  trustScore?: number ;
->>>>>>> df51209a
+  profilePicture?: string | null;
+  trustScore?: number;
 };
 
 export type NearbyUser = {
@@ -15,7 +12,7 @@
   name: string;
   email: string;
   interestTags: string[];
-  profilePicture?: string | null; // added here too
+  profilePicture?: string | null;
   coords: {
     latitude: number;
     longitude: number;
@@ -31,7 +28,7 @@
 function stableOffsets(seed: number) {
   const base = seed || 1;
   const angle = seededRandom(base * 1.37) * 2 * Math.PI;
-  const radius = 0.003 + seededRandom(base * 3.11) * 0.002; // roughly 300-500m
+  const radius = 0.003 + seededRandom(base * 3.11) * 0.002; // roughly 300–500m
   const latOffset = Math.sin(angle) * radius;
   const lngOffset = Math.cos(angle) * radius;
   return { latOffset, lngOffset };
@@ -52,7 +49,10 @@
   if (!users.length) return [];
 
   return users.map((user) => {
-    const seed = typeof user.id === "number" ? user.id : seededRandom(user.email?.length ?? 1) * 1000;
+    const seed =
+      typeof user.id === "number"
+        ? user.id
+        : seededRandom(user.email?.length ?? 1) * 1000;
     const { latOffset, lngOffset } = stableOffsets(seed);
 
     return {
@@ -60,7 +60,7 @@
       email: user.email,
       name: user.name ?? user.email,
       interestTags: toInterestTags(user.interestTags),
-      profilePicture: user.profilePicture ?? null, // ✅ propagate profile picture
+      profilePicture: user.profilePicture ?? null,
       coords: {
         latitude: baseLat + latOffset,
         longitude: baseLng + lngOffset,
@@ -83,8 +83,10 @@
   const dLon = toRad(lon2 - lon1);
   const a =
     Math.sin(dLat / 2) * Math.sin(dLat / 2) +
-    Math.cos(toRad(lat1)) * Math.cos(toRad(lat2)) *
-      Math.sin(dLon / 2) * Math.sin(dLon / 2);
+    Math.cos(toRad(lat1)) *
+      Math.cos(toRad(lat2)) *
+      Math.sin(dLon / 2) *
+      Math.sin(dLon / 2);
   const c = 2 * Math.atan2(Math.sqrt(a), Math.sqrt(1 - a));
   return EARTH_RADIUS_METERS * c;
 }
