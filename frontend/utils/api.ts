import { Platform } from "react-native";
import type { CurrentUser } from "../context/UserContext";

export const API_BASE_URL =
  process.env.EXPO_PUBLIC_API_URL ??
  (Platform.OS === "android"
    ? "http://10.0.2.2:8000" // Android emulator
    : "http://localhost:8000"); // iOS simulator or web


type JsonRecord = Record<string, unknown>;

const normalizeString = (value: unknown, fallback = ""): string =>
  typeof value === "string" ? value : fallback;

const normalizeOptionalString = (value: unknown): string | undefined =>
  typeof value === "string" ? value : undefined;

const normalizeOptionalNumber = (value: unknown): number | undefined => {
  const numeric = typeof value === "number" ? value : Number(value);
  return Number.isFinite(numeric) ? numeric : undefined;
};

const normalizeStringArray = (value: unknown): string[] => {
  if (!Array.isArray(value)) return [];

  const seen = new Set<string>();
  const result: string[] = [];

  for (const item of value) {
    if (typeof item !== "string") continue;
    const trimmed = item.trim();
    if (!trimmed) continue;
    const key = trimmed.toLowerCase();
    if (seen.has(key)) continue;
    seen.add(key);
    result.push(trimmed);
  }

  return result;
};

const parseUserId = (value: unknown): number => {
  const numeric = typeof value === "number" ? value : Number(value);
  if (!Number.isFinite(numeric) || numeric <= 0) {
    throw new Error("Invalid user payload: missing id");
  }
  return numeric;
};

// ✅ Helper: normalize relative /uploads path to full URL
const resolveProfilePictureUrl = (path: unknown): string | null => {
  if (typeof path !== "string" || path.trim() === "") return null;
  if (path.startsWith("http")) return path;
  return `${API_BASE_URL}${path}`;
};

// ✅ Updated user parser (includes profilePicture)
export const toCurrentUser = (payload: JsonRecord): CurrentUser => ({
  id: parseUserId(payload.id),
  username:
    normalizeOptionalString(payload.username) ??
    normalizeOptionalString(payload.userName),
  email: normalizeString(payload.email),
  name: normalizeOptionalString(payload.name),
  createdAt: normalizeOptionalString(payload.createdAt),
  interestTags: normalizeStringArray(payload.interestTags),
<<<<<<< HEAD
  profilePicture: resolveProfilePictureUrl(payload.profilePicture), // ✅ new line
=======
  trustScore: normalizeOptionalNumber(payload.trustScore),
>>>>>>> df51209a
});

const buildAuthHeaders = (token: string): Record<string, string> => ({
  Authorization: `Bearer ${token}`,
});

const extractErrorMessage = async (response: Response): Promise<string> => {
  try {
    const data = (await response.json()) as JsonRecord | undefined;
    const message = normalizeString(data?.error);
    return message || `Request failed with status ${response.status}`;
  } catch {
    return `Request failed with status ${response.status}`;
  }
};

// ✅ Fetch logged-in user's profile
export const fetchProfile = async (accessToken: string): Promise<CurrentUser> => {
  const response = await fetch(`${API_BASE_URL}/auth/me`, {
    headers: buildAuthHeaders(accessToken),
  });

  if (!response.ok) {
    throw new Error(await extractErrorMessage(response));
  }

  const data = (await response.json()) as JsonRecord;
  return toCurrentUser(data);
};

// ✅ Fetch available tags
export const fetchTagCatalog = async (accessToken: string): Promise<string[]> => {
  const response = await fetch(`${API_BASE_URL}/tags/catalog`, {
    headers: buildAuthHeaders(accessToken),
  });

  if (!response.ok) {
    throw new Error(await extractErrorMessage(response));
  }

  const data = (await response.json()) as JsonRecord;
  const tags = normalizeStringArray(data?.tags);
  return tags.sort((a, b) => a.localeCompare(b));
};

// ✅ Update user's interest tags
export const updateUserInterestTags = async (
  userId: number,
  tags: string[],
  accessToken: string
): Promise<CurrentUser> => {
  const response = await fetch(`${API_BASE_URL}/users/${userId}`, {
    method: "PATCH",
    headers: {
      "Content-Type": "application/json",
      ...buildAuthHeaders(accessToken),
    },
    body: JSON.stringify({ interestTags: tags }),
  });

  if (!response.ok) {
    throw new Error(await extractErrorMessage(response));
  }

  const data = (await response.json()) as JsonRecord;
  return toCurrentUser(data);
};<|MERGE_RESOLUTION|>--- conflicted
+++ resolved
@@ -6,7 +6,6 @@
   (Platform.OS === "android"
     ? "http://10.0.2.2:8000" // Android emulator
     : "http://localhost:8000"); // iOS simulator or web
-
 
 type JsonRecord = Record<string, unknown>;
 
@@ -55,7 +54,7 @@
   return `${API_BASE_URL}${path}`;
 };
 
-// ✅ Updated user parser (includes profilePicture)
+// ✅ Updated user parser (includes trustScore + profilePicture)
 export const toCurrentUser = (payload: JsonRecord): CurrentUser => ({
   id: parseUserId(payload.id),
   username:
@@ -65,11 +64,8 @@
   name: normalizeOptionalString(payload.name),
   createdAt: normalizeOptionalString(payload.createdAt),
   interestTags: normalizeStringArray(payload.interestTags),
-<<<<<<< HEAD
-  profilePicture: resolveProfilePictureUrl(payload.profilePicture), // ✅ new line
-=======
   trustScore: normalizeOptionalNumber(payload.trustScore),
->>>>>>> df51209a
+  profilePicture: resolveProfilePictureUrl(payload.profilePicture),
 });
 
 const buildAuthHeaders = (token: string): Record<string, string> => ({
