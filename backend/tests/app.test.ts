--- conflicted
+++ resolved
@@ -192,11 +192,7 @@
     const res = await request(app)
       .delete(`${API_PREFIX}/users/${createdUserId}`)
       .set("Authorization", `Bearer ${accessToken}`);
-<<<<<<< HEAD
-=======
-
->>>>>>> c1f5b476
     expect(res.status).toBe(404);
     expect(res.body.error).toBe("User not found");
   });
-});
+});