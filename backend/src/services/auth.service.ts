--- conflicted
+++ resolved
@@ -75,7 +75,7 @@
 
 /**
  * Converts a user object to an AuthenticatedUser object.
- * Includes support for profilePicture and interestTags.
+ * Includes support for profilePicture, interestTags, profileStatus, and lastLogin.
  */
 export const toAuthenticatedUser = (user: {
   id: number;
@@ -84,11 +84,8 @@
   profilePicture?: string | null;
   interestTags?: { name: string }[];
   visibility?: boolean;
-<<<<<<< HEAD
-  profileStatus?: string | null; 
-=======
+  profileStatus?: string | null;
   lastLogin?: Date | string | null;
->>>>>>> 8c9e1ee1
 }): AuthenticatedUser => ({
   id: user.id,
   email: user.email ?? null,
@@ -100,14 +97,11 @@
       )
     : [],
   visibility: user.visibility ?? false,
-<<<<<<< HEAD
   profileStatus: user.profileStatus ?? null,
-=======
   lastLogin:
     user.lastLogin instanceof Date
       ? user.lastLogin.toISOString()
       : user.lastLogin ?? null,
->>>>>>> 8c9e1ee1
 });
 
 /**
