import prisma from "../prisma";
import { Prisma } from "@prisma/client";

export const userWithTagsSelect = {
  id: true,
  email: true,
  name: true,
  createdAt: true,
  profilePicture: true,  
  interestTags: { select: { name: true } },
  trustScore: true,
  visibility: true,
<<<<<<< HEAD
   profileStatus: true,
=======
  lastLogin: true,
>>>>>>> 8c9e1ee1
} satisfies Prisma.UserSelect;

export type PrismaUserWithTags = Prisma.UserGetPayload<{ select: typeof userWithTagsSelect }>;
export type SerializedUser = Omit<PrismaUserWithTags, "interestTags"> & {
  interestTags: string[];
  visibility: boolean;
  lastLogin: Date | null;
};

export const serializeUser = (user: PrismaUserWithTags): SerializedUser => ({
  ...user,
  interestTags: user.interestTags.map((tag) => tag.name),
  profilePicture: user.profilePicture ?? null,  // ✅ ensure it passes through
  visibility: user.visibility ?? false,
<<<<<<< HEAD
  profileStatus: user.profileStatus ?? "Looking to Mingle",
=======
  lastLogin: user.lastLogin ?? null,
>>>>>>> 8c9e1ee1
});

export const normalizeTagNames = (tags: string[]): string[] => {
  const seen = new Set<string>();
  const result: string[] = [];

  for (const tag of tags) {
    if (typeof tag !== "string") continue;
    const trimmed = tag.trim();
    if (!trimmed) continue;
    const key = trimmed.toLowerCase();
    if (seen.has(key)) continue;
    seen.add(key);
    result.push(trimmed);
  }

  return result;
};

export const buildConnectOrCreate = (tags: string[]) =>
  tags.map((name) => ({
    where: { name },
    create: { name },
  }));

export const getAllUsers = async (): Promise<SerializedUser[]> => {
  const users = await prisma.user.findMany({
    where: { visibility: true },
    select: userWithTagsSelect,
  });

  return users.map(serializeUser);
};

export const updateUserVisibility = async (
  userId: number,
  visibility: boolean
): Promise<SerializedUser> => {
  const user = await prisma.user.update({
    where: { id: userId },
    data: { visibility },
    select: userWithTagsSelect,
  });

  return serializeUser(user);
};

export const addTagToUser = async (userId: number, tagName: string): Promise<SerializedUser> => {
  const normalized = normalizeTagNames([tagName])[0];
  if (!normalized) {
    throw new Error("Tag name is required");
  }

  const user = await prisma.user.update({
    where: { id: userId },
    data: {
      interestTags: {
        connectOrCreate: buildConnectOrCreate([normalized]),
      },
    },
    select: userWithTagsSelect,
  });

  return serializeUser(user);
};

export const findUsersByTag = async (tagName: string): Promise<SerializedUser[]> => {
  const normalized = normalizeTagNames([tagName])[0];
  if (!normalized) {
    return [];
  }

  const users = await prisma.user.findMany({
    where: {
      interestTags: {
        some: { name: normalized },
      },
      visibility: true,
    },
    select: userWithTagsSelect,
  });

  return users.map(serializeUser);
};

export const deleteUserAndRelations = async (userId: number): Promise<void> => {
  await prisma.$transaction(async (tx) => {
    await tx.message.deleteMany({ where: { senderId: userId } });
    await tx.wave.deleteMany({ where: { OR: [{ senderId: userId }, { receiverId: userId }] } });
    await tx.report.deleteMany({ where: { OR: [{ reporterId: userId }, { reportedId: userId }] } });
    await tx.block.deleteMany({ where: { OR: [{ blockerId: userId }, { blockedId: userId }] } });
    await tx.userLocation.deleteMany({ where: { userId } });
    await tx.chatParticipant.deleteMany({ where: { userId } });

    await tx.user.update({
      where: { id: userId },
      data: { interestTags: { set: [] } },
    });

    // Clean up chat sessions that no longer have participants after removal
    await tx.chatSession.deleteMany({
      where: {
        participants: { none: {} },
      },
    });

    await tx.user.delete({ where: { id: userId } });
  });
};<|MERGE_RESOLUTION|>--- conflicted
+++ resolved
@@ -6,15 +6,12 @@
   email: true,
   name: true,
   createdAt: true,
-  profilePicture: true,  
+  profilePicture: true,  // ✅ keep profile picture
   interestTags: { select: { name: true } },
   trustScore: true,
   visibility: true,
-<<<<<<< HEAD
-   profileStatus: true,
-=======
-  lastLogin: true,
->>>>>>> 8c9e1ee1
+  profileStatus: true,   // ✅ from your branch
+  lastLogin: true,       // ✅ from main
 } satisfies Prisma.UserSelect;
 
 export type PrismaUserWithTags = Prisma.UserGetPayload<{ select: typeof userWithTagsSelect }>;
@@ -22,6 +19,7 @@
   interestTags: string[];
   visibility: boolean;
   lastLogin: Date | null;
+  profileStatus: string | null;
 };
 
 export const serializeUser = (user: PrismaUserWithTags): SerializedUser => ({
@@ -29,11 +27,8 @@
   interestTags: user.interestTags.map((tag) => tag.name),
   profilePicture: user.profilePicture ?? null,  // ✅ ensure it passes through
   visibility: user.visibility ?? false,
-<<<<<<< HEAD
+  lastLogin: user.lastLogin ?? null,
   profileStatus: user.profileStatus ?? "Looking to Mingle",
-=======
-  lastLogin: user.lastLogin ?? null,
->>>>>>> 8c9e1ee1
 });
 
 export const normalizeTagNames = (tags: string[]): string[] => {
