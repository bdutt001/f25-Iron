/**
 * Authentication Routes
 *
 * Defines routes for user registration, login, token refresh, logout,
 * and profile retrieval. Handles hashing, JWT issuance, and Prisma queries.
 */

import { Prisma } from "@prisma/client";
import bcrypt from "bcrypt";
import { Router, Request, Response } from "express";
import { authenticate } from "../middleware/authenticate";
import prisma from "../prisma";
import {
  invalidateUserSessions,
  issueTokenPair,
  toAuthenticatedUser,
  verifyRefreshToken,
} from "../services/auth.service";

const router = Router();
const SALT_ROUNDS = 12;

/**
 * Normalize and validate helpers
 */
const normalizePlain = (value: unknown): string =>
  typeof value === "string" ? value.trim() : "";

const normalizeEmail = (value: unknown): string =>
  normalizePlain(value).toLowerCase();

const validateEmail = (email: string): boolean =>
  /^[^\s@]+@[^\s@]+\.[^\s@]+$/.test(email);

/**
 * Detect Prisma unique constraint violations
 */
const handlePrismaUniqueError = (error: unknown): boolean =>
  error instanceof Prisma.PrismaClientKnownRequestError &&
  error.code === "P2002";

/**
 * Shape Prisma user → clean JSON response
 */
const serializeUser = (user: any) => ({
  ...user,
  profilePicture: user.profilePicture ?? null,
  interestTags: (user.interestTags ?? []).map((t: any) => t.name),
  visibility: user.visibility ?? false,
});

/**
 * Prisma field selection for auth-related queries
 */
const userAuthSelect = {
  id: true,
  email: true,
  name: true,
  password: true,
  tokenVersion: true,
  profilePicture: true, // added
  interestTags: { select: { name: true } }, // added
  createdAt: true,
  visibility: true,
  profileStatus: true,
} as const;

type UserAuthRecord = {
  id: number;
  email: string | null;
  name: string | null;
  password: string;
  tokenVersion: number;
  profilePicture: string | null;
  interestTags?: { name: string }[];
  createdAt: Date;
  visibility: boolean;
  profileStatus?: string | null;
};

/**
 * Build the authentication response containing tokens and user info.
 */
const buildAuthResponse = (user: UserAuthRecord) => {
  const tokens = issueTokenPair({
    id: user.id,
    email: user.email,
    name: user.name ?? undefined,
    tokenVersion: user.tokenVersion,
  });

  return {
    tokenType: tokens.tokenType,
    accessToken: tokens.accessToken,
    refreshToken: tokens.refreshToken,
    expiresIn: tokens.expiresIn,
    refreshExpiresIn: tokens.refreshExpiresIn,
    user: toAuthenticatedUser({
      id: user.id,
      email: user.email,
      name: user.name ?? undefined,
      profilePicture: user.profilePicture ?? null,
      interestTags: user.interestTags ?? [],
      visibility: user.visibility,
      profileStatus: user.profileStatus ?? null,
    }),
  };
};

/**
 * POST /register
 * Register a new user with email, name, and password.
 */
router.post("/register", async (req: Request, res: Response) => {
  const email = normalizeEmail(req.body.email);
  const name = normalizePlain(req.body.name);
  const password = typeof req.body.password === "string" ? req.body.password : "";

  // Validation
  if (!email || !validateEmail(email))
    return res.status(400).json({ error: "A valid email address is required" });
  if (!password || password.length < 8)
    return res
      .status(400)
      .json({ error: "Password must be at least 8 characters long" });

  try {
    const hashedPassword = await bcrypt.hash(password, SALT_ROUNDS);
    const user = await prisma.user.create({
      data: {
        email,
        name: name || undefined,
        password: hashedPassword,
      },
      select: userAuthSelect,
    });

    return res.status(201).json(buildAuthResponse(user));
  } catch (error) {
    if (handlePrismaUniqueError(error))
      return res.status(409).json({ error: "Email already exists" });

    console.error("Register Error:", error);
    return res.status(500).json({ error: "Registration failed" });
  }
});

/**
 * POST /login
 * Authenticate a user with email and password.
 */
router.post("/login", async (req: Request, res: Response) => {
  const email = normalizeEmail(req.body.email);
  const password = typeof req.body.password === "string" ? req.body.password : "";

  if (!email || !validateEmail(email))
    return res.status(400).json({ error: "A valid email address is required" });
  if (!password)
    return res.status(400).json({ error: "Password is required" });

  try {
    const user = await prisma.user.findUnique({
      where: { email },
      select: userAuthSelect,
    });

    if (!user) return res.status(404).json({ error: "Invalid credentials" });

    const valid = await bcrypt.compare(password, user.password);
    if (!valid) return res.status(401).json({ error: "Invalid credentials" });

    return res.json(buildAuthResponse(user));
  } catch (error) {
    console.error("Login Error:", error);
    return res.status(500).json({ error: "Login failed" });
  }
});

/**
 * POST /refresh
 * Refresh access tokens using a valid refresh token.
 */
router.post("/refresh", async (req: Request, res: Response) => {
  const refreshToken =
    typeof req.body.refreshToken === "string" ? req.body.refreshToken.trim() : "";

  if (!refreshToken)
    return res.status(400).json({ error: "Refresh token is required" });

  try {
    const payload = verifyRefreshToken(refreshToken);
    const userId = Number(payload.sub);

    if (!Number.isInteger(userId) || userId <= 0)
      return res.status(401).json({ error: "Invalid refresh token" });

    const user = await prisma.user.findUnique({
      where: { id: userId },
      select: userAuthSelect,
    });

    if (!user)
      return res.status(401).json({ error: "Account not found" });

    if (payload.tokenVersion !== user.tokenVersion)
      return res.status(401).json({ error: "Refresh token is no longer valid" });

    return res.json(buildAuthResponse(user));
  } catch (error) {
    console.error("Refresh Error:", error);
    return res.status(401).json({ error: "Invalid or expired refresh token" });
  }
});

/**
 * POST /logout
 * Invalidate the authenticated user's active sessions.
 */
router.post("/logout", authenticate, async (req: Request, res: Response) => {
  const userId = req.user?.id;
  if (!userId) return res.status(401).json({ error: "Unauthorized" });

  try {
    await invalidateUserSessions(userId);
    return res.status(204).send();
  } catch (error) {
    console.error("Logout Error:", error);
    return res.status(500).json({ error: "Failed to log out" });
  }
});

/**
 * GET /me
 * Retrieve the authenticated user's profile info.
 */
router.get("/me", authenticate, async (req: Request, res: Response) => {
  const userId = req.user?.id;
  if (!userId) return res.status(401).json({ error: "Unauthorized" });

  try {
    const profileSelect = {
      id: true,
      email: true,
      name: true,
      profileStatus: true,
      visibility: true,
      profilePicture: true,
      interestTags: { select: { name: true } },
      createdAt: true,
    } as const;

    const user = await prisma.user.findUnique({
      where: { id: userId },
<<<<<<< HEAD
      select: {
        id: true,
        email: true,
        name: true,
        profileStatus: true, 
        visibility: true,
        profilePicture: true,
        interestTags: { select: { name: true } },
        createdAt: true,
      },
=======
      select: profileSelect,
>>>>>>> c5ee56bc
    });

    if (!user) return res.status(404).json({ error: "User not found" });

    console.log("🧩 /me → user.interestTags:", user.interestTags);
    return res.json(serializeUser(user));
  } catch (error) {
    console.error("Profile Error:", error);
    return res.status(500).json({ error: "Failed to load profile" });
  }
});

export default router;<|MERGE_RESOLUTION|>--- conflicted
+++ resolved
@@ -58,8 +58,8 @@
   name: true,
   password: true,
   tokenVersion: true,
-  profilePicture: true, // added
-  interestTags: { select: { name: true } }, // added
+  profilePicture: true, // ✅ added
+  interestTags: { select: { name: true } }, // ✅ added
   createdAt: true,
   visibility: true,
   profileStatus: true,
@@ -251,20 +251,7 @@
 
     const user = await prisma.user.findUnique({
       where: { id: userId },
-<<<<<<< HEAD
-      select: {
-        id: true,
-        email: true,
-        name: true,
-        profileStatus: true, 
-        visibility: true,
-        profilePicture: true,
-        interestTags: { select: { name: true } },
-        createdAt: true,
-      },
-=======
       select: profileSelect,
->>>>>>> c5ee56bc
     });
 
     if (!user) return res.status(404).json({ error: "User not found" });
