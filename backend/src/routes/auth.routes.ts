/**
 * This file defines Express routes for authentication, including user registration,
 * login, token refresh, logout, and fetching the authenticated user's profile.
 * It handles user credential validation, password hashing, token issuance,
 * and session invalidation using Prisma ORM and JWT-based authentication.
 */

import { Prisma } from "@prisma/client";
import bcrypt from "bcrypt";
import { Router, Request, Response } from "express";
import { authenticate } from "../middleware/authenticate";
import prisma from "../prisma";
import {
  invalidateUserSessions,
  issueTokenPair,
  verifyRefreshToken,
} from "../services/auth.service";

const router = Router();

const SALT_ROUNDS = 12;

// ---------- Shared Helpers ----------

// Unified select for consistent user responses
const baseUserSelect = {
  id: true,
  username: true,
  email: true,
  name: true,
  status: true,
  visibility: true,
  profilePicture: true,
  interestTags: { select: { name: true } },
  createdAt: true,
};

// Serialize Prisma result -> flattened JSON
const serializeUser = (user: any) => ({
  ...user,
  interestTags: (user.interestTags ?? []).map((t: any) => t.name),
});

<<<<<<< HEAD
// Basic normalization helpers
const normalizePlain = (value: unknown): string =>
  typeof value === "string" ? value.trim() : "";

const normalizeEmail = (value: unknown): string =>
  normalizePlain(value).toLowerCase();

const validateEmail = (email: string): boolean =>
  /^[^\s@]+@[^\s@]+\.[^\s@]+$/.test(email);

// Build token pair response
const buildAuthResponse = (user: any) => {
=======
/**
 * Normalize a value to a trimmed string.
 * @param value - The input value of unknown type.
 * @returns The trimmed string if input is a string; otherwise, an empty string.
 */
const normalizePlain = (value: unknown): string => {
  if (typeof value !== "string") {
    return "";
  }
  return value.trim();
};

/**
 * Normalize an email address by trimming and converting to lowercase.
 * @param value - The input email value of unknown type.
 * @returns The normalized email string.
 */
const normalizeEmail = (value: unknown): string => {
  const plain = normalizePlain(value);
  return plain.toLowerCase();
};

/**
 * Build the authentication response containing tokens and user info.
 * @param user - The user record with authentication details.
 * @returns An object containing token type, access & refresh tokens, expiration info, and user data.
 */
const buildAuthResponse = (user: UserAuthRecord) => {
>>>>>>> df51209a
  const tokens = issueTokenPair(user);
  return {
    tokenType: tokens.tokenType,
    accessToken: tokens.accessToken,
    refreshToken: tokens.refreshToken,
    expiresIn: tokens.expiresIn,
    refreshExpiresIn: tokens.refreshExpiresIn,
  };
};

<<<<<<< HEAD
// ---------- Register ----------
=======
/**
 * Check if an error is a Prisma unique constraint violation.
 * @param error - The error object to check.
 * @returns True if the error is a Prisma unique constraint error; otherwise false.
 */
const handlePrismaUniqueError = (error: unknown): boolean =>
  error instanceof Prisma.PrismaClientKnownRequestError &&
  error.code === "P2002";

/**
 * Validate the format of an email address.
 * @param email - The email string to validate.
 * @returns True if the email matches the regex pattern; otherwise false.
 */
const validateEmail = (email: string): boolean =>
  /^[^\s@]+@[^\s@]+\.[^\s@]+$/.test(email);

/**
 * POST /register
 * Register a new user with username, email, and password.
 * Does not require authentication.
 * Returns 201 with auth tokens and user info on success.
 */
>>>>>>> df51209a
router.post("/register", async (req: Request, res: Response) => {
  // Extract and normalize input values
  const username = normalizePlain(req.body.username);
  const email = normalizeEmail(req.body.email);
  const password = typeof req.body.password === "string" ? req.body.password : "";

  // Validate username length
  if (!username || username.length < 3) {
    return res.status(400).json({ error: "Username must be at least 3 characters long" });
  }
<<<<<<< HEAD
  if (!email || !validateEmail(email)) {
    return res.status(400).json({ error: "A valid email address is required" });
  }
=======

  // Validate email format
  if (!email || !validateEmail(email)) {
    return res.status(400).json({ error: "A valid email address is required" });
  }

  // Validate password length
>>>>>>> df51209a
  if (!password || password.length < 8) {
    return res.status(400).json({ error: "Password must be at least 8 characters long" });
  }

  try {
    // Hash the password using bcrypt
    const hashedPassword = await bcrypt.hash(password, SALT_ROUNDS);
<<<<<<< HEAD

    const newUser = await prisma.user.create({
      data: { username, email, password: hashedPassword },
      select: baseUserSelect,
    });

    const tokens = buildAuthResponse(newUser);
    return res.status(201).json({
      ...tokens,
      user: serializeUser(newUser),
    });
  } catch (error) {
    if (error instanceof Prisma.PrismaClientKnownRequestError && error.code === "P2002") {
      return res.status(409).json({ error: "Username or email already exists" });
    }
=======
    // Create the user in the database
    const user = await prisma.user.create({
      data: {
        username,
        email,
        password: hashedPassword,
      },
      select: userAuthSelect,
    });

    // Respond with authentication tokens and user info
    return res.status(201).json(buildAuthResponse(user));
  } catch (error) {
    // Handle unique constraint violation (username/email already exists)
    if (handlePrismaUniqueError(error)) {
      return res.status(409).json({
        error: "Username or email already exists",
      });
    }

    // Log and respond with generic error
>>>>>>> df51209a
    console.error("Register Error:", error);
    return res.status(500).json({ error: "Registration failed" });
  }
});

<<<<<<< HEAD
// ---------- Login ----------
=======
/**
 * POST /login
 * Authenticate a user with username/email and password.
 * Does not require authentication.
 * Returns auth tokens and user info on success.
 */
>>>>>>> df51209a
router.post("/login", async (req: Request, res: Response) => {
  // Extract password and identifier from request body
  const password = typeof req.body.password === "string" ? req.body.password : "";
  const identifierRaw = req.body.identifier ?? req.body.username ?? req.body.email;
  const identifier = normalizePlain(identifierRaw);

  // Validate presence of identifier
  if (!identifier) {
    return res.status(400).json({ error: "Username or email is required to log in" });
  }
<<<<<<< HEAD
=======

  // Validate presence of password
>>>>>>> df51209a
  if (!password) {
    return res.status(400).json({ error: "Password is required" });
  }

  // Determine whether identifier is an email or username
  const whereClause =
    identifier.includes("@") && validateEmail(identifier)
      ? { email: normalizeEmail(identifier) }
      : { username: identifier };

  try {
    // Find user by username or email
    const user = await prisma.user.findUnique({
      where: whereClause,
      select: { ...baseUserSelect, password: true, tokenVersion: true },
    });

    // If user not found, respond with invalid credentials
    if (!user) {
      return res.status(404).json({ error: "Invalid credentials" });
    }

    // Compare provided password with stored hashed password
    const valid = await bcrypt.compare(password, user.password);
    if (!valid) {
      return res.status(401).json({ error: "Invalid credentials" });
    }

<<<<<<< HEAD
    const { password: _pw, ...safeUser } = user;
    const tokens = buildAuthResponse(user);

    return res.json({
      ...tokens,
      user: serializeUser(safeUser),
    });
=======
    // Respond with auth tokens and user info
    return res.json(buildAuthResponse(user));
>>>>>>> df51209a
  } catch (error) {
    // Log and respond with generic error
    console.error("Login Error:", error);
    return res.status(500).json({ error: "Login failed" });
  }
});

<<<<<<< HEAD
// ---------- Refresh ----------
=======
/**
 * POST /refresh
 * Refresh access tokens using a valid refresh token.
 * Does not require authentication.
 * Returns new auth tokens on success.
 */
>>>>>>> df51209a
router.post("/refresh", async (req: Request, res: Response) => {
  // Extract and trim refresh token from request body
  const refreshToken =
    typeof req.body.refreshToken === "string" ? req.body.refreshToken.trim() : "";

  // Validate presence of refresh token
  if (!refreshToken) {
    return res.status(400).json({ error: "Refresh token is required" });
  }

  try {
    // Verify and decode the refresh token payload
    const payload = verifyRefreshToken(refreshToken);
    const userId = Number(payload.sub);

    // Validate user ID in token payload
    if (!Number.isInteger(userId) || userId <= 0) {
      return res.status(401).json({ error: "Invalid refresh token" });
    }

    // Fetch user from database
    const user = await prisma.user.findUnique({
      where: { id: userId },
      select: { ...baseUserSelect, tokenVersion: true },
    });

    // If user not found, respond with error
    if (!user) {
      return res.status(401).json({ error: "Account not found" });
    }

    // Check token version to invalidate old tokens
    if (payload.tokenVersion !== user.tokenVersion) {
      return res.status(401).json({ error: "Refresh token is no longer valid" });
    }

<<<<<<< HEAD
    const tokens = buildAuthResponse(user);
    return res.json({
      ...tokens,
      user: serializeUser(user),
    });
=======
    // Respond with new auth tokens and user info
    return res.json(buildAuthResponse(user));
>>>>>>> df51209a
  } catch (error) {
    // Log and respond with invalid or expired token error
    console.error("Refresh Error:", error);
    return res.status(401).json({ error: "Invalid or expired refresh token" });
  }
});

<<<<<<< HEAD
// ---------- Logout ----------
=======
/**
 * POST /logout
 * Log out the authenticated user by invalidating their sessions.
 * Requires authentication.
 * Returns 204 No Content on success.
 */
>>>>>>> df51209a
router.post("/logout", authenticate, async (req: Request, res: Response) => {
  const userId = req.user?.id;

  // Ensure user is authenticated
  if (!userId) {
    return res.status(401).json({ error: "Unauthorized" });
  }

  try {
    // Invalidate all sessions for the user (e.g., increment token version)
    await invalidateUserSessions(userId);
    return res.status(204).send();
  } catch (error) {
    // Log and respond with failure to log out
    console.error("Logout Error:", error);
    return res.status(500).json({ error: "Failed to log out" });
  }
<<<<<<< HEAD
});

// ---------- Me ----------
router.get("/me", authenticate, async (req: Request, res: Response) => {
  const userId = req.user?.id;
  if (!userId) return res.status(401).json({ error: "Unauthorized" });
=======

  // Respond with no content status
  return res.status(204).send();
});

/**
 * GET /me
 * Retrieve the authenticated user's profile information.
 * Requires authentication.
 * Returns user profile data including interest tags.
 */
router.get("/me", authenticate, async (req: Request, res: Response) => {
  const userId = req.user?.id;

  // Ensure user is authenticated
  if (!userId) {
    return res.status(401).json({ error: "Unauthorized" });
  }
>>>>>>> df51209a

  try {
    // Fetch user profile including interest tags and other fields
    const user = await prisma.user.findUnique({
      where: { id: userId },
      select: baseUserSelect,
    });

<<<<<<< HEAD
    if (!user) return res.status(404).json({ error: "User not found" });

    return res.json(serializeUser(user));
=======
    // If user not found, respond accordingly
    if (!user) {
      return res.status(404).json({ error: "User not found" });
    }

    // Map interest tags to simple array of tag names
    return res.json({
      ...user,
      interestTags: user.interestTags.map((tag) => tag.name),
    });
>>>>>>> df51209a
  } catch (error) {
    // Log and respond with failure to load profile
    console.error("Profile Error:", error);
    return res.status(500).json({ error: "Failed to load profile" });
  }
});

export default router;<|MERGE_RESOLUTION|>--- conflicted
+++ resolved
@@ -13,6 +13,7 @@
 import {
   invalidateUserSessions,
   issueTokenPair,
+  toAuthenticatedUser,
   verifyRefreshToken,
 } from "../services/auth.service";
 
@@ -20,9 +21,56 @@
 
 const SALT_ROUNDS = 12;
 
-// ---------- Shared Helpers ----------
-
-// Unified select for consistent user responses
+/**
+ * Normalize a value to a trimmed string.
+ * @param value - The input value of unknown type.
+ * @returns The trimmed string if input is a string; otherwise, an empty string.
+ */
+const normalizePlain = (value: unknown): string => {
+  if (typeof value !== "string") {
+    return "";
+  }
+  return value.trim();
+};
+
+/**
+ * Normalize an email address by trimming and converting to lowercase.
+ * @param value - The input email value of unknown type.
+ * @returns The normalized email string.
+ */
+const normalizeEmail = (value: unknown): string => {
+  const plain = normalizePlain(value);
+  return plain.toLowerCase();
+};
+
+/**
+ * Validate the format of an email address.
+ * @param email - The email string to validate.
+ * @returns True if the email matches the regex pattern; otherwise false.
+ */
+const validateEmail = (email: string): boolean =>
+  /^[^\s@]+@[^\s@]+\.[^\s@]+$/.test(email);
+
+/**
+ * Check if an error is a Prisma unique constraint violation.
+ * @param error - The error object to check.
+ * @returns True if the error is a Prisma unique constraint error; otherwise false.
+ */
+const handlePrismaUniqueError = (error: unknown): boolean =>
+  error instanceof Prisma.PrismaClientKnownRequestError &&
+  error.code === "P2002";
+
+/**
+ * Serialize Prisma user → safe flattened JSON
+ */
+const serializeUser = (user: any) => ({
+  ...user,
+  interestTags: (user.interestTags ?? []).map((t: any) => t.name),
+});
+
+/**
+ * Unified select for consistent user responses.
+ */
 const baseUserSelect = {
   id: true,
   username: true,
@@ -33,57 +81,14 @@
   profilePicture: true,
   interestTags: { select: { name: true } },
   createdAt: true,
-};
-
-// Serialize Prisma result -> flattened JSON
-const serializeUser = (user: any) => ({
-  ...user,
-  interestTags: (user.interestTags ?? []).map((t: any) => t.name),
-});
-
-<<<<<<< HEAD
-// Basic normalization helpers
-const normalizePlain = (value: unknown): string =>
-  typeof value === "string" ? value.trim() : "";
-
-const normalizeEmail = (value: unknown): string =>
-  normalizePlain(value).toLowerCase();
-
-const validateEmail = (email: string): boolean =>
-  /^[^\s@]+@[^\s@]+\.[^\s@]+$/.test(email);
-
-// Build token pair response
+  tokenVersion: true,
+  password: true,
+};
+
+/**
+ * Build the authentication response containing tokens and user info.
+ */
 const buildAuthResponse = (user: any) => {
-=======
-/**
- * Normalize a value to a trimmed string.
- * @param value - The input value of unknown type.
- * @returns The trimmed string if input is a string; otherwise, an empty string.
- */
-const normalizePlain = (value: unknown): string => {
-  if (typeof value !== "string") {
-    return "";
-  }
-  return value.trim();
-};
-
-/**
- * Normalize an email address by trimming and converting to lowercase.
- * @param value - The input email value of unknown type.
- * @returns The normalized email string.
- */
-const normalizeEmail = (value: unknown): string => {
-  const plain = normalizePlain(value);
-  return plain.toLowerCase();
-};
-
-/**
- * Build the authentication response containing tokens and user info.
- * @param user - The user record with authentication details.
- * @returns An object containing token type, access & refresh tokens, expiration info, and user data.
- */
-const buildAuthResponse = (user: UserAuthRecord) => {
->>>>>>> df51209a
   const tokens = issueTokenPair(user);
   return {
     tokenType: tokens.tokenType,
@@ -94,322 +99,186 @@
   };
 };
 
-<<<<<<< HEAD
-// ---------- Register ----------
-=======
-/**
- * Check if an error is a Prisma unique constraint violation.
- * @param error - The error object to check.
- * @returns True if the error is a Prisma unique constraint error; otherwise false.
- */
-const handlePrismaUniqueError = (error: unknown): boolean =>
-  error instanceof Prisma.PrismaClientKnownRequestError &&
-  error.code === "P2002";
-
-/**
- * Validate the format of an email address.
- * @param email - The email string to validate.
- * @returns True if the email matches the regex pattern; otherwise false.
- */
-const validateEmail = (email: string): boolean =>
-  /^[^\s@]+@[^\s@]+\.[^\s@]+$/.test(email);
-
 /**
  * POST /register
  * Register a new user with username, email, and password.
- * Does not require authentication.
- * Returns 201 with auth tokens and user info on success.
- */
->>>>>>> df51209a
+ */
 router.post("/register", async (req: Request, res: Response) => {
-  // Extract and normalize input values
   const username = normalizePlain(req.body.username);
   const email = normalizeEmail(req.body.email);
   const password = typeof req.body.password === "string" ? req.body.password : "";
 
-  // Validate username length
   if (!username || username.length < 3) {
-    return res.status(400).json({ error: "Username must be at least 3 characters long" });
-  }
-<<<<<<< HEAD
+    return res
+      .status(400)
+      .json({ error: "Username must be at least 3 characters long" });
+  }
   if (!email || !validateEmail(email)) {
     return res.status(400).json({ error: "A valid email address is required" });
   }
-=======
-
-  // Validate email format
-  if (!email || !validateEmail(email)) {
-    return res.status(400).json({ error: "A valid email address is required" });
-  }
-
-  // Validate password length
->>>>>>> df51209a
   if (!password || password.length < 8) {
-    return res.status(400).json({ error: "Password must be at least 8 characters long" });
-  }
-
-  try {
-    // Hash the password using bcrypt
+    return res
+      .status(400)
+      .json({ error: "Password must be at least 8 characters long" });
+  }
+
+  try {
     const hashedPassword = await bcrypt.hash(password, SALT_ROUNDS);
-<<<<<<< HEAD
-
-    const newUser = await prisma.user.create({
+    const user = await prisma.user.create({
       data: { username, email, password: hashedPassword },
       select: baseUserSelect,
     });
 
-    const tokens = buildAuthResponse(newUser);
+    const tokens = buildAuthResponse(user);
     return res.status(201).json({
       ...tokens,
-      user: serializeUser(newUser),
-    });
-  } catch (error) {
-    if (error instanceof Prisma.PrismaClientKnownRequestError && error.code === "P2002") {
+      user: serializeUser(toAuthenticatedUser(user)),
+    });
+  } catch (error) {
+    if (handlePrismaUniqueError(error)) {
       return res.status(409).json({ error: "Username or email already exists" });
     }
-=======
-    // Create the user in the database
-    const user = await prisma.user.create({
-      data: {
-        username,
-        email,
-        password: hashedPassword,
-      },
-      select: userAuthSelect,
-    });
-
-    // Respond with authentication tokens and user info
-    return res.status(201).json(buildAuthResponse(user));
-  } catch (error) {
-    // Handle unique constraint violation (username/email already exists)
-    if (handlePrismaUniqueError(error)) {
-      return res.status(409).json({
-        error: "Username or email already exists",
-      });
-    }
-
-    // Log and respond with generic error
->>>>>>> df51209a
     console.error("Register Error:", error);
     return res.status(500).json({ error: "Registration failed" });
   }
 });
 
-<<<<<<< HEAD
-// ---------- Login ----------
-=======
 /**
  * POST /login
  * Authenticate a user with username/email and password.
- * Does not require authentication.
- * Returns auth tokens and user info on success.
- */
->>>>>>> df51209a
+ */
 router.post("/login", async (req: Request, res: Response) => {
-  // Extract password and identifier from request body
   const password = typeof req.body.password === "string" ? req.body.password : "";
   const identifierRaw = req.body.identifier ?? req.body.username ?? req.body.email;
   const identifier = normalizePlain(identifierRaw);
 
-  // Validate presence of identifier
   if (!identifier) {
-    return res.status(400).json({ error: "Username or email is required to log in" });
-  }
-<<<<<<< HEAD
-=======
-
-  // Validate presence of password
->>>>>>> df51209a
+    return res
+      .status(400)
+      .json({ error: "Username or email is required to log in" });
+  }
   if (!password) {
     return res.status(400).json({ error: "Password is required" });
   }
 
-  // Determine whether identifier is an email or username
   const whereClause =
     identifier.includes("@") && validateEmail(identifier)
       ? { email: normalizeEmail(identifier) }
       : { username: identifier };
 
   try {
-    // Find user by username or email
     const user = await prisma.user.findUnique({
       where: whereClause,
-      select: { ...baseUserSelect, password: true, tokenVersion: true },
-    });
-
-    // If user not found, respond with invalid credentials
+      select: baseUserSelect,
+    });
+
     if (!user) {
       return res.status(404).json({ error: "Invalid credentials" });
     }
 
-    // Compare provided password with stored hashed password
     const valid = await bcrypt.compare(password, user.password);
     if (!valid) {
       return res.status(401).json({ error: "Invalid credentials" });
     }
 
-<<<<<<< HEAD
+    const tokens = buildAuthResponse(user);
     const { password: _pw, ...safeUser } = user;
-    const tokens = buildAuthResponse(user);
 
     return res.json({
       ...tokens,
-      user: serializeUser(safeUser),
-    });
-=======
-    // Respond with auth tokens and user info
-    return res.json(buildAuthResponse(user));
->>>>>>> df51209a
-  } catch (error) {
-    // Log and respond with generic error
+      user: serializeUser(toAuthenticatedUser(safeUser)),
+    });
+  } catch (error) {
     console.error("Login Error:", error);
     return res.status(500).json({ error: "Login failed" });
   }
 });
 
-<<<<<<< HEAD
-// ---------- Refresh ----------
-=======
 /**
  * POST /refresh
  * Refresh access tokens using a valid refresh token.
- * Does not require authentication.
- * Returns new auth tokens on success.
- */
->>>>>>> df51209a
+ */
 router.post("/refresh", async (req: Request, res: Response) => {
-  // Extract and trim refresh token from request body
   const refreshToken =
     typeof req.body.refreshToken === "string" ? req.body.refreshToken.trim() : "";
 
-  // Validate presence of refresh token
   if (!refreshToken) {
     return res.status(400).json({ error: "Refresh token is required" });
   }
 
   try {
-    // Verify and decode the refresh token payload
     const payload = verifyRefreshToken(refreshToken);
     const userId = Number(payload.sub);
 
-    // Validate user ID in token payload
     if (!Number.isInteger(userId) || userId <= 0) {
       return res.status(401).json({ error: "Invalid refresh token" });
     }
 
-    // Fetch user from database
     const user = await prisma.user.findUnique({
       where: { id: userId },
-      select: { ...baseUserSelect, tokenVersion: true },
-    });
-
-    // If user not found, respond with error
+      select: baseUserSelect,
+    });
+
     if (!user) {
       return res.status(401).json({ error: "Account not found" });
     }
 
-    // Check token version to invalidate old tokens
     if (payload.tokenVersion !== user.tokenVersion) {
       return res.status(401).json({ error: "Refresh token is no longer valid" });
     }
 
-<<<<<<< HEAD
     const tokens = buildAuthResponse(user);
     return res.json({
       ...tokens,
-      user: serializeUser(user),
-    });
-=======
-    // Respond with new auth tokens and user info
-    return res.json(buildAuthResponse(user));
->>>>>>> df51209a
-  } catch (error) {
-    // Log and respond with invalid or expired token error
+      user: serializeUser(toAuthenticatedUser(user)),
+    });
+  } catch (error) {
     console.error("Refresh Error:", error);
     return res.status(401).json({ error: "Invalid or expired refresh token" });
   }
 });
 
-<<<<<<< HEAD
-// ---------- Logout ----------
-=======
 /**
  * POST /logout
  * Log out the authenticated user by invalidating their sessions.
- * Requires authentication.
- * Returns 204 No Content on success.
- */
->>>>>>> df51209a
+ */
 router.post("/logout", authenticate, async (req: Request, res: Response) => {
   const userId = req.user?.id;
-
-  // Ensure user is authenticated
   if (!userId) {
     return res.status(401).json({ error: "Unauthorized" });
   }
 
   try {
-    // Invalidate all sessions for the user (e.g., increment token version)
     await invalidateUserSessions(userId);
     return res.status(204).send();
   } catch (error) {
-    // Log and respond with failure to log out
     console.error("Logout Error:", error);
     return res.status(500).json({ error: "Failed to log out" });
   }
-<<<<<<< HEAD
-});
-
-// ---------- Me ----------
+});
+
+/**
+ * GET /me
+ * Retrieve the authenticated user's profile information.
+ */
 router.get("/me", authenticate, async (req: Request, res: Response) => {
   const userId = req.user?.id;
-  if (!userId) return res.status(401).json({ error: "Unauthorized" });
-=======
-
-  // Respond with no content status
-  return res.status(204).send();
-});
-
-/**
- * GET /me
- * Retrieve the authenticated user's profile information.
- * Requires authentication.
- * Returns user profile data including interest tags.
- */
-router.get("/me", authenticate, async (req: Request, res: Response) => {
-  const userId = req.user?.id;
-
-  // Ensure user is authenticated
   if (!userId) {
     return res.status(401).json({ error: "Unauthorized" });
   }
->>>>>>> df51209a
-
-  try {
-    // Fetch user profile including interest tags and other fields
+
+  try {
     const user = await prisma.user.findUnique({
       where: { id: userId },
       select: baseUserSelect,
     });
 
-<<<<<<< HEAD
-    if (!user) return res.status(404).json({ error: "User not found" });
-
-    return res.json(serializeUser(user));
-=======
-    // If user not found, respond accordingly
     if (!user) {
       return res.status(404).json({ error: "User not found" });
     }
 
-    // Map interest tags to simple array of tag names
-    return res.json({
-      ...user,
-      interestTags: user.interestTags.map((tag) => tag.name),
-    });
->>>>>>> df51209a
-  } catch (error) {
-    // Log and respond with failure to load profile
+    return res.json(serializeUser(toAuthenticatedUser(user)));
+  } catch (error) {
     console.error("Profile Error:", error);
     return res.status(500).json({ error: "Failed to load profile" });
   }
