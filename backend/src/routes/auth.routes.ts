/**
 * Authentication Routes
 *
 * Defines routes for user registration, login, token refresh, logout,
 * and profile retrieval. Handles hashing, JWT issuance, and Prisma queries.
 */

import { Prisma } from "@prisma/client";
import bcrypt from "bcrypt";
import { Router, Request, Response } from "express";
import { authenticate } from "../middleware/authenticate";
import prisma from "../prisma";
import {
  invalidateUserSessions,
  issueTokenPair,
  toAuthenticatedUser,
  verifyRefreshToken,
} from "../services/auth.service";

const router = Router();
const SALT_ROUNDS = 12;

/**
 * Normalize and validate helpers
 */
const normalizePlain = (value: unknown): string =>
  typeof value === "string" ? value.trim() : "";

const normalizeEmail = (value: unknown): string =>
  normalizePlain(value).toLowerCase();

const validateEmail = (email: string): boolean =>
  /^[^\s@]+@[^\s@]+\.[^\s@]+$/.test(email);

/**
 * Detect Prisma unique constraint violations
 */
const handlePrismaUniqueError = (error: unknown): boolean =>
  error instanceof Prisma.PrismaClientKnownRequestError &&
  error.code === "P2002";

/**
 * Shape Prisma user → clean JSON response
 */
const serializeUser = (user: any) => ({
  ...user,
  profilePicture: user.profilePicture ?? null,
  interestTags: (user.interestTags ?? []).map((t: any) => t.name),
  visibility: user.visibility ?? false,
  lastLogin: user.lastLogin ?? null,
});

/**
 * Prisma field selection for auth-related queries
 */
const userAuthSelect = {
  id: true,
  email: true,
  name: true,
  password: true,
  tokenVersion: true,
  profilePicture: true, // ✅ added
  interestTags: { select: { name: true } }, // ✅ added
  createdAt: true,
  visibility: true,
<<<<<<< HEAD
  profileStatus: true,
=======
  lastLogin: true,
>>>>>>> 8c9e1ee1
} as const;

type UserAuthRecord = {
  id: number;
  email: string | null;
  name: string | null;
  password: string;
  tokenVersion: number;
  profilePicture: string | null;
  interestTags?: { name: string }[];
  createdAt: Date;
  visibility: boolean;
<<<<<<< HEAD
  profileStatus?: string | null;
=======
  lastLogin: Date | null;
>>>>>>> 8c9e1ee1
};

/**
 * Build the authentication response containing tokens and user info.
 */
const buildAuthResponse = (user: UserAuthRecord) => {
  const tokens = issueTokenPair({
    id: user.id,
    email: user.email,
    name: user.name ?? null,
    tokenVersion: user.tokenVersion,
  });

  return {
    tokenType: tokens.tokenType,
    accessToken: tokens.accessToken,
    refreshToken: tokens.refreshToken,
    expiresIn: tokens.expiresIn,
    refreshExpiresIn: tokens.refreshExpiresIn,
    user: toAuthenticatedUser({
      id: user.id,
      email: user.email,
      name: user.name ?? null,
      profilePicture: user.profilePicture ?? null,
      interestTags: user.interestTags ?? [],
      visibility: user.visibility,
<<<<<<< HEAD
      profileStatus: user.profileStatus ?? null,
=======
      lastLogin: user.lastLogin ?? null,
>>>>>>> 8c9e1ee1
    }),
  };
};

/**
 * POST /register
 * Register a new user with email, name, and password.
 */
router.post("/register", async (req: Request, res: Response) => {
  const email = normalizeEmail(req.body.email);
  const name = normalizePlain(req.body.name);
  const password = typeof req.body.password === "string" ? req.body.password : "";

  // Validation
  if (!email || !validateEmail(email))
    return res.status(400).json({ error: "A valid email address is required" });
  if (!password || password.length < 8)
    return res
      .status(400)
      .json({ error: "Password must be at least 8 characters long" });

  try {
    const hashedPassword = await bcrypt.hash(password, SALT_ROUNDS);
    const user = await prisma.user.create({
      data: {
        email,
        name: name || null,
        password: hashedPassword,
        lastLogin: new Date(),
      },
      select: userAuthSelect,
    });

    return res.status(201).json(buildAuthResponse(user));
  } catch (error) {
    if (handlePrismaUniqueError(error))
      return res.status(409).json({ error: "Email already exists" });

    console.error("Register Error:", error);
    return res.status(500).json({ error: "Registration failed" });
  }
});

/**
 * POST /login
 * Authenticate a user with email and password.
 */
router.post("/login", async (req: Request, res: Response) => {
  const email = normalizeEmail(req.body.email);
  const password = typeof req.body.password === "string" ? req.body.password : "";

  if (!email || !validateEmail(email))
    return res.status(400).json({ error: "A valid email address is required" });
  if (!password)
    return res.status(400).json({ error: "Password is required" });

  try {
    const user = await prisma.user.findUnique({
      where: { email },
      select: userAuthSelect,
    });

    if (!user) return res.status(404).json({ error: "Invalid credentials" });

    const valid = await bcrypt.compare(password, user.password);
    if (!valid) return res.status(401).json({ error: "Invalid credentials" });

    const updatedUser = await prisma.user.update({
      where: { id: user.id },
      data: { lastLogin: new Date() },
      select: userAuthSelect,
    });

    return res.json(buildAuthResponse(updatedUser));
  } catch (error) {
    console.error("Login Error:", error);
    return res.status(500).json({ error: "Login failed" });
  }
});

/**
 * POST /refresh
 * Refresh access tokens using a valid refresh token.
 */
router.post("/refresh", async (req: Request, res: Response) => {
  const refreshToken =
    typeof req.body.refreshToken === "string" ? req.body.refreshToken.trim() : "";

  if (!refreshToken)
    return res.status(400).json({ error: "Refresh token is required" });

  try {
    const payload = verifyRefreshToken(refreshToken);
    const userId = Number(payload.sub);

    if (!Number.isInteger(userId) || userId <= 0)
      return res.status(401).json({ error: "Invalid refresh token" });

    const user = await prisma.user.findUnique({
      where: { id: userId },
      select: userAuthSelect,
    });

    if (!user)
      return res.status(401).json({ error: "Account not found" });

    if (payload.tokenVersion !== user.tokenVersion)
      return res.status(401).json({ error: "Refresh token is no longer valid" });

    return res.json(buildAuthResponse(user));
  } catch (error) {
    console.error("Refresh Error:", error);
    return res.status(401).json({ error: "Invalid or expired refresh token" });
  }
});

/**
 * POST /logout
 * Invalidate the authenticated user's active sessions.
 */
router.post("/logout", authenticate, async (req: Request, res: Response) => {
  const userId = req.user?.id;
  if (!userId) return res.status(401).json({ error: "Unauthorized" });

  try {
    await invalidateUserSessions(userId);
    return res.status(204).send();
  } catch (error) {
    console.error("Logout Error:", error);
    return res.status(500).json({ error: "Failed to log out" });
  }
});

/**
 * GET /me
 * Retrieve the authenticated user's profile info.
 */
router.get("/me", authenticate, async (req: Request, res: Response) => {
  const userId = req.user?.id;
  if (!userId) return res.status(401).json({ error: "Unauthorized" });

  try {
    const profileSelect = {
      id: true,
      email: true,
      name: true,
      profileStatus: true,
      visibility: true,
      profilePicture: true,
      interestTags: { select: { name: true } },
      createdAt: true,
      lastLogin: true,
    } as const;

    const user = await prisma.user.findUnique({
      where: { id: userId },
      select: profileSelect,
    });

    if (!user) return res.status(404).json({ error: "User not found" });

    console.log("🧩 /me → user.interestTags:", user.interestTags);
    return res.json(serializeUser(user));
  } catch (error) {
    console.error("Profile Error:", error);
    return res.status(500).json({ error: "Failed to load profile" });
  }
});

export default router;<|MERGE_RESOLUTION|>--- conflicted
+++ resolved
@@ -63,11 +63,8 @@
   interestTags: { select: { name: true } }, // ✅ added
   createdAt: true,
   visibility: true,
-<<<<<<< HEAD
-  profileStatus: true,
-=======
-  lastLogin: true,
->>>>>>> 8c9e1ee1
+  profileStatus: true, // ✅ from profile-status branch
+  lastLogin: true,     // ✅ from main
 } as const;
 
 type UserAuthRecord = {
@@ -80,11 +77,8 @@
   interestTags?: { name: string }[];
   createdAt: Date;
   visibility: boolean;
-<<<<<<< HEAD
   profileStatus?: string | null;
-=======
   lastLogin: Date | null;
->>>>>>> 8c9e1ee1
 };
 
 /**
@@ -111,11 +105,8 @@
       profilePicture: user.profilePicture ?? null,
       interestTags: user.interestTags ?? [],
       visibility: user.visibility,
-<<<<<<< HEAD
       profileStatus: user.profileStatus ?? null,
-=======
       lastLogin: user.lastLogin ?? null,
->>>>>>> 8c9e1ee1
     }),
   };
 };
