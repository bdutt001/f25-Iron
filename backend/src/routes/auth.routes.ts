--- conflicted
+++ resolved
@@ -1,8 +1,8 @@
 /**
- * This file defines Express routes for authentication, including user registration,
- * login, token refresh, logout, and fetching the authenticated user's profile.
- * It handles user credential validation, password hashing, token issuance,
- * and session invalidation using Prisma ORM and JWT-based authentication.
+ * Authentication Routes
+ *
+ * Defines routes for user registration, login, token refresh, logout,
+ * and profile retrieval. Handles hashing, JWT issuance, and Prisma queries.
  */
 
 import { Prisma } from "@prisma/client";
@@ -18,59 +18,64 @@
 } from "../services/auth.service";
 
 const router = Router();
-
-<<<<<<< HEAD
-=======
+const SALT_ROUNDS = 12;
+
+/**
+ * Normalize and validate helpers
+ */
+const normalizePlain = (value: unknown): string =>
+  typeof value === "string" ? value.trim() : "";
+
+const normalizeEmail = (value: unknown): string =>
+  normalizePlain(value).toLowerCase();
+
+const validateEmail = (email: string): boolean =>
+  /^[^\s@]+@[^\s@]+\.[^\s@]+$/.test(email);
+
+/**
+ * Detect Prisma unique constraint violations
+ */
+const handlePrismaUniqueError = (error: unknown): boolean =>
+  error instanceof Prisma.PrismaClientKnownRequestError &&
+  error.code === "P2002";
+
+/**
+ * Shape Prisma user → clean JSON response
+ */
+const serializeUser = (user: any) => ({
+  ...user,
+  profilePicture: user.profilePicture ?? null,
+  interestTags: (user.interestTags ?? []).map((t: any) => t.name),
+});
+
+/**
+ * Prisma field selection for auth-related queries
+ */
+const userAuthSelect = {
+  id: true,
+  email: true,
+  name: true,
+  password: true,
+  tokenVersion: true,
+  profilePicture: true, // ✅ added
+  interestTags: { select: { name: true } }, // ✅ added
+  createdAt: true,
+} as const;
+
 type UserAuthRecord = {
   id: number;
   email: string | null;
   name: string | null;
   password: string;
   tokenVersion: number;
+  profilePicture: string | null;
+  interestTags?: { name: string }[];
+  createdAt: Date;
 };
 
-const userAuthSelect = {
-  id: true,
-  email: true,
-  name: true,
-  password: true,
-  tokenVersion: true,
-} satisfies Record<keyof UserAuthRecord, boolean>;
-
->>>>>>> 311b82e7
-const SALT_ROUNDS = 12;
-
-/**
- * Normalize a value to a trimmed string.
- * @param value - The input value of unknown type.
- * @returns The trimmed string if input is a string; otherwise, an empty string.
- */
-const normalizePlain = (value: unknown): string => {
-  if (typeof value !== "string") {
-    return "";
-  }
-  return value.trim();
-};
-
-/**
- * Normalize an email address by trimming and converting to lowercase.
- * @param value - The input email value of unknown type.
- * @returns The normalized email string.
- */
-const normalizeEmail = (value: unknown): string => {
-  const plain = normalizePlain(value);
-  return plain.toLowerCase();
-};
-
-/**
- * Validate the format of an email address.
- * @param email - The email string to validate.
- * @returns True if the email matches the regex pattern; otherwise false.
- */
-<<<<<<< HEAD
-const validateEmail = (email: string): boolean =>
-  /^[^\s@]+@[^\s@]+\.[^\s@]+$/.test(email);
-=======
+/**
+ * Build the authentication response containing tokens and user info.
+ */
 const buildAuthResponse = (user: UserAuthRecord) => {
   const tokens = issueTokenPair({
     id: user.id,
@@ -89,129 +94,45 @@
       id: user.id,
       email: user.email,
       name: user.name ?? undefined,
+      profilePicture: user.profilePicture ?? null,
+      interestTags: user.interestTags ?? [],
     }),
   };
 };
->>>>>>> 311b82e7
-
-/**
- * Check if an error is a Prisma unique constraint violation.
- * @param error - The error object to check.
- * @returns True if the error is a Prisma unique constraint error; otherwise false.
- */
-const handlePrismaUniqueError = (error: unknown): boolean =>
-  error instanceof Prisma.PrismaClientKnownRequestError &&
-  error.code === "P2002";
-
-/**
- * Serialize Prisma user → safe flattened JSON
- */
-const serializeUser = (user: any) => ({
-  ...user,
-  interestTags: (user.interestTags ?? []).map((t: any) => t.name),
-});
-
-/**
- * Unified select for consistent user responses.
- */
-const baseUserSelect = {
-  id: true,
-  username: true,
-  email: true,
-  name: true,
-  status: true,
-  visibility: true,
-  profilePicture: true,
-  interestTags: { select: { name: true } },
-  createdAt: true,
-  tokenVersion: true,
-  password: true,
-};
-
-/**
- * Build the authentication response containing tokens and user info.
- */
-const buildAuthResponse = (user: any) => {
-  const tokens = issueTokenPair(user);
-  return {
-    tokenType: tokens.tokenType,
-    accessToken: tokens.accessToken,
-    refreshToken: tokens.refreshToken,
-    expiresIn: tokens.expiresIn,
-    refreshExpiresIn: tokens.refreshExpiresIn,
-  };
-};
 
 /**
  * POST /register
-<<<<<<< HEAD
- * Register a new user with username, email, and password.
+ * Register a new user with email, name, and password.
  */
 router.post("/register", async (req: Request, res: Response) => {
-  const username = normalizePlain(req.body.username);
-=======
- * Register a new user with email, optional name, and password.
- * Does not require authentication.
- * Returns 201 with auth tokens and user info on success.
- */
-router.post("/register", async (req: Request, res: Response) => {
-  // Extract and normalize input values
->>>>>>> 311b82e7
   const email = normalizeEmail(req.body.email);
   const name = normalizePlain(req.body.name);
   const password = typeof req.body.password === "string" ? req.body.password : "";
 
-<<<<<<< HEAD
-  if (!username || username.length < 3) {
-    return res
-      .status(400)
-      .json({ error: "Username must be at least 3 characters long" });
-  }
-=======
-  // Validate email format
->>>>>>> 311b82e7
-  if (!email || !validateEmail(email)) {
+  // Validation
+  if (!email || !validateEmail(email))
     return res.status(400).json({ error: "A valid email address is required" });
-  }
-  if (!password || password.length < 8) {
+  if (!password || password.length < 8)
     return res
       .status(400)
       .json({ error: "Password must be at least 8 characters long" });
-  }
 
   try {
     const hashedPassword = await bcrypt.hash(password, SALT_ROUNDS);
     const user = await prisma.user.create({
-<<<<<<< HEAD
-      data: { username, email, password: hashedPassword },
-      select: baseUserSelect,
-=======
       data: {
         email,
+        name: name || undefined,
         password: hashedPassword,
-        ...(name ? { name } : {}),
       },
       select: userAuthSelect,
->>>>>>> 311b82e7
-    });
-
-    const tokens = buildAuthResponse(user);
-    return res.status(201).json({
-      ...tokens,
-      user: serializeUser(toAuthenticatedUser(user)),
-    });
-  } catch (error) {
-<<<<<<< HEAD
-    if (handlePrismaUniqueError(error)) {
-      return res.status(409).json({ error: "Username or email already exists" });
-=======
-    // Handle unique constraint violation (email already exists)
-    if (handlePrismaUniqueError(error)) {
-      return res.status(409).json({
-        error: "Email already exists",
-      });
->>>>>>> 311b82e7
-    }
+    });
+
+    return res.status(201).json(buildAuthResponse(user));
+  } catch (error) {
+    if (handlePrismaUniqueError(error))
+      return res.status(409).json({ error: "Email already exists" });
+
     console.error("Register Error:", error);
     return res.status(500).json({ error: "Registration failed" });
   }
@@ -219,72 +140,29 @@
 
 /**
  * POST /login
-<<<<<<< HEAD
- * Authenticate a user with username/email and password.
+ * Authenticate a user with email and password.
  */
 router.post("/login", async (req: Request, res: Response) => {
+  const email = normalizeEmail(req.body.email);
   const password = typeof req.body.password === "string" ? req.body.password : "";
-  const identifierRaw = req.body.identifier ?? req.body.username ?? req.body.email;
-  const identifier = normalizePlain(identifierRaw);
-
-  if (!identifier) {
-    return res
-      .status(400)
-      .json({ error: "Username or email is required to log in" });
-=======
- * Authenticate a user with email and password.
- * Does not require authentication.
- * Returns auth tokens and user info on success.
- */
-router.post("/login", async (req: Request, res: Response) => {
-  // Extract password and email from request body
-  const password = typeof req.body.password === "string" ? req.body.password : "";
-  const email = normalizeEmail(req.body.email);
-
-  // Validate email format
-  if (!email || !validateEmail(email)) {
-    return res.status(400).json({ error: "A valid email address is required to log in" });
->>>>>>> 311b82e7
-  }
-  if (!password) {
+
+  if (!email || !validateEmail(email))
+    return res.status(400).json({ error: "A valid email address is required" });
+  if (!password)
     return res.status(400).json({ error: "Password is required" });
-  }
-
-<<<<<<< HEAD
-  const whereClause =
-    identifier.includes("@") && validateEmail(identifier)
-      ? { email: normalizeEmail(identifier) }
-      : { username: identifier };
-
-  try {
-    const user = await prisma.user.findUnique({
-      where: whereClause,
-      select: baseUserSelect,
-=======
-  try {
-    // Find user by email
+
+  try {
     const user = await prisma.user.findUnique({
       where: { email },
       select: userAuthSelect,
->>>>>>> 311b82e7
-    });
-
-    if (!user) {
-      return res.status(404).json({ error: "Invalid credentials" });
-    }
+    });
+
+    if (!user) return res.status(404).json({ error: "Invalid credentials" });
 
     const valid = await bcrypt.compare(password, user.password);
-    if (!valid) {
-      return res.status(401).json({ error: "Invalid credentials" });
-    }
-
-    const tokens = buildAuthResponse(user);
-    const { password: _pw, ...safeUser } = user;
-
-    return res.json({
-      ...tokens,
-      user: serializeUser(user),
-    });
+    if (!valid) return res.status(401).json({ error: "Invalid credentials" });
+
+    return res.json(buildAuthResponse(user));
   } catch (error) {
     console.error("Login Error:", error);
     return res.status(500).json({ error: "Login failed" });
@@ -299,36 +177,28 @@
   const refreshToken =
     typeof req.body.refreshToken === "string" ? req.body.refreshToken.trim() : "";
 
-  if (!refreshToken) {
+  if (!refreshToken)
     return res.status(400).json({ error: "Refresh token is required" });
-  }
 
   try {
     const payload = verifyRefreshToken(refreshToken);
     const userId = Number(payload.sub);
 
-    if (!Number.isInteger(userId) || userId <= 0) {
+    if (!Number.isInteger(userId) || userId <= 0)
       return res.status(401).json({ error: "Invalid refresh token" });
-    }
 
     const user = await prisma.user.findUnique({
       where: { id: userId },
-      select: baseUserSelect,
-    });
-
-    if (!user) {
+      select: userAuthSelect,
+    });
+
+    if (!user)
       return res.status(401).json({ error: "Account not found" });
-    }
-
-    if (payload.tokenVersion !== user.tokenVersion) {
+
+    if (payload.tokenVersion !== user.tokenVersion)
       return res.status(401).json({ error: "Refresh token is no longer valid" });
-    }
-
-    const tokens = buildAuthResponse(user);
-    return res.json({
-      ...tokens,
-      user: serializeUser(user), // ✅ keep raw Prisma user, interestTags intact
-    });
+
+    return res.json(buildAuthResponse(user));
   } catch (error) {
     console.error("Refresh Error:", error);
     return res.status(401).json({ error: "Invalid or expired refresh token" });
@@ -337,13 +207,11 @@
 
 /**
  * POST /logout
- * Log out the authenticated user by invalidating their sessions.
+ * Invalidate the authenticated user's active sessions.
  */
 router.post("/logout", authenticate, async (req: Request, res: Response) => {
   const userId = req.user?.id;
-  if (!userId) {
-    return res.status(401).json({ error: "Unauthorized" });
-  }
+  if (!userId) return res.status(401).json({ error: "Unauthorized" });
 
   try {
     await invalidateUserSessions(userId);
@@ -356,39 +224,31 @@
 
 /**
  * GET /me
- * Retrieve the authenticated user's profile information.
+ * Retrieve the authenticated user's profile info.
  */
 router.get("/me", authenticate, async (req: Request, res: Response) => {
   const userId = req.user?.id;
-  if (!userId) {
-    return res.status(401).json({ error: "Unauthorized" });
-  }
+  if (!userId) return res.status(401).json({ error: "Unauthorized" });
 
   try {
     const user = await prisma.user.findUnique({
       where: { id: userId },
-<<<<<<< HEAD
-      select: baseUserSelect,
-=======
       select: {
         id: true,
         email: true,
         name: true,
         status: true,
+        visibility: true,
+        profilePicture: true,
         interestTags: { select: { name: true } },
-        profilePicture: true,
-        visibility: true,
         createdAt: true,
       },
->>>>>>> 311b82e7
-    });
-
-    if (!user) {
-      return res.status(404).json({ error: "User not found" });
-    }
-    
-  console.log("🧩 /me → user.interestTags:", user.interestTags); // ✅ debug log
-    return res.json(serializeUser(user)); // ✅ preserve interestTags
+    });
+
+    if (!user) return res.status(404).json({ error: "User not found" });
+
+    console.log("🧩 /me → user.interestTags:", user.interestTags);
+    return res.json(serializeUser(user));
   } catch (error) {
     console.error("Profile Error:", error);
     return res.status(500).json({ error: "Failed to load profile" });
