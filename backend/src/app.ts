import express from "express";
import usersRouter from "./routes/users.routes";
import authRouter from "./routes/auth.routes";
import tagsRouter from "./routes/tags.routes";
<<<<<<< HEAD
import messagesRouter from "./routes/messages.routes";
=======
import reportsRouter from "./routes/reports.routes";
>>>>>>> ab3a1e0d

//import cors to enable cross-site origin requests outside of basic get post
import cors from "cors";

import dotenv from "dotenv";

const app = express();

// Add Cors to express for use
app.use(cors());

// Middleware
app.use(express.json());
app.use('/auth', authRouter);
// Back-compat for older clients that expect /api/auth
app.use('/api/auth', authRouter);

// Health checks: JSON for clients, text for quick CLI curl
app.get("/api", (_req, res) => {
  res.json({ status: "ok" });
});

app.get("/", (_req, res) => {
  res.status(200).send("Hello from Express 🚀");
});

// Mount user routes
app.use("/api", usersRouter);
app.use("/", usersRouter); // allow clients without /api prefix

// Mount auth routes are above at /auth and /api/auth for compatibility

// Mount tag routes
app.use("/api", tagsRouter);
app.use("/", tagsRouter); // allow clients without /api prefix

<<<<<<< HEAD
// Mount messaging routes
app.use("/api/messages", messagesRouter); 
app.use("/messages", messagesRouter);
=======
// Mount reports routes
app.use("/api", reportsRouter);
>>>>>>> ab3a1e0d

export default app;<|MERGE_RESOLUTION|>--- conflicted
+++ resolved
@@ -2,11 +2,8 @@
 import usersRouter from "./routes/users.routes";
 import authRouter from "./routes/auth.routes";
 import tagsRouter from "./routes/tags.routes";
-<<<<<<< HEAD
 import messagesRouter from "./routes/messages.routes";
-=======
 import reportsRouter from "./routes/reports.routes";
->>>>>>> ab3a1e0d
 
 //import cors to enable cross-site origin requests outside of basic get post
 import cors from "cors";
@@ -43,13 +40,11 @@
 app.use("/api", tagsRouter);
 app.use("/", tagsRouter); // allow clients without /api prefix
 
-<<<<<<< HEAD
+// Mount reports routes
+app.use("/api", reportsRouter);
+
 // Mount messaging routes
 app.use("/api/messages", messagesRouter); 
 app.use("/messages", messagesRouter);
-=======
-// Mount reports routes
-app.use("/api", reportsRouter);
->>>>>>> ab3a1e0d
 
 export default app;