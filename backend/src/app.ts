--- conflicted
+++ resolved
@@ -1,4 +1,3 @@
-import authRoutes from './routes/auth.routes';
 import express from "express";
 import usersRouter from "./routes/users.routes";
 import authRouter from "./routes/auth.routes";
@@ -16,12 +15,9 @@
 
 // Middleware
 app.use(express.json());
-app.use('/auth', authRoutes);
-<<<<<<< HEAD
+app.use('/auth', authRouter);
 // Back-compat for older clients that expect /api/auth
-app.use('/api/auth', authRoutes);
-=======
->>>>>>> c1f5b476
+app.use('/api/auth', authRouter);
 
 // Health checks: JSON for clients, text for quick CLI curl
 app.get("/api", (_req, res) => {
@@ -36,8 +32,7 @@
 app.use("/api", usersRouter);
 app.use("/", usersRouter); // allow clients without /api prefix
 
-// Mount auth routes
-app.use("/api", authRouter);
+// Mount auth routes are above at /auth and /api/auth for compatibility
 
 // Mount tag routes
 app.use("/api", tagsRouter);
