--- conflicted
+++ resolved
@@ -7,12 +7,8 @@
 import messagesRouter from "./routes/messages.routes";
 import reportsRouter from "./routes/reports.routes";
 import reportRouter from "./routes/report.routes";
-<<<<<<< HEAD
 import adminRouter from "./routes/admin.routes"
 // ✅ Load environment variables before anything else
-=======
-
->>>>>>> 94fae551
 dotenv.config();
 
 const app = express();
@@ -37,13 +33,4 @@
 app.use("/", tagsRouter);
 app.use("/messages", messagesRouter);
 
-<<<<<<< HEAD
-//admin route
-app.use("/api/admin", adminRouter);
-
-// ✅ No /uploads folder served — Cloudinary handles media now
-
 export default app;
-=======
-export default app;
->>>>>>> 94fae551
