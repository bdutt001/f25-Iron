--- conflicted
+++ resolved
@@ -15,15 +15,9 @@
 
 // Middleware
 app.use(express.json());
-<<<<<<< HEAD
-
-// Mount Authorized routes? 
-app.use('/auth', authRoutes);
-=======
 app.use('/auth', authRouter);
 // Back-compat for older clients that expect /api/auth
 app.use('/api/auth', authRouter);
->>>>>>> f3bf2bf9
 
 // Health checks: JSON for clients, text for quick CLI curl
 app.get("/api", (_req, res) => {
