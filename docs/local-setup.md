# Local Run Guide

Step-by-step notes so any teammate can spin up the backend API, connect to the shared Railway Postgres instance, and run the Expo client against the same data.

## Prerequisites
- Node.js 18+ and npm installed.
- Expo Go app on the physical device (or iOS/Android simulator installed locally).
- Railway credentials stored in `backend/.env`.

## One-time project setup
1. Install backend packages:
   ```bash
   cd backend
   npm install
   ```
2. Install frontend packages:
   ```bash
   cd ../frontend
   npm install
   ```
3. Create the backend environment file if it does not exist (`backend/.env`):
   ```env
   DATABASE_URL="postgresql://<username>:<password>@<host>:<port>/<database>?sslmode=require"
   JWT_ACCESS_SECRET="replace-with-a-long-random-string"
   JWT_REFRESH_SECRET="replace-with-a-different-long-random-string"
   # Optional overrides; defaults are 15m and 7d respectively
   JWT_ACCESS_TTL="15m"
   JWT_REFRESH_TTL="7d"
   ```
<<<<<<< HEAD
   Use the shared Railway connection string. Do not point to a local database. The JWT secrets power access and refresh tokens—generate strong values locally (e.g., `openssl rand -hex 32`) and never commit real secrets to version control.
=======
   Use the shared Railway connection string or substitute the URL for your own database. The JWT secrets power access and refresh tokens�?"generate strong values locally (e.g., `openssl rand -hex 32`) and never commit real secrets to version control.
>>>>>>> c1f5b476

## Each time you want to run the stack
1. **One-command start (recommended)**
   ```bash
   npm run start-stack
   ```
   The script now assumes a remote database (Railway by default) and performs the following:
   - Ensures `backend` and `frontend` dependencies are installed.
   - Verifies the database host/port is reachable.
   - Starts the backend API with `npm run dev`.
   - Detects your LAN IP and launches Expo with `EXPO_PUBLIC_API_URL` pointing to your machine (no `/api` suffix) (`npm run start -- --lan`).
   No migrations run automatically—your data stays untouched unless you run them manually.

   Keep the terminal open while developing. Logs from both backend and Expo stream to the same session.

2. **One-command stop**
   ```bash
   npm run stop-stack
   ```
   This script kills the Expo and backend dev servers and removes the PID file. If the PID file is missing, it falls back to killing matching processes.

3. **Try the API** (optional sanity check):
   ```bash
   curl http://localhost:8000/api
   ```
   You should receive `{ "status": "ok" }`. Protected routes (e.g., `/auth/me`, `/api/users`) now require a `Bearer` token obtained via `/auth/login` or `/auth/register`.

## Useful extras
- Run backend tests: `cd backend && npm test` (ensure the database is reachable first).
- Regenerate Prisma types after schema changes: `cd backend && npm run generate`.
- Apply migrations: `npm --prefix backend exec prisma migrate deploy`.

## Base URL convention

- The Expo client now uses a base URL without `/api`. Examples:
  - iOS simulator: `EXPO_PUBLIC_API_URL=http://127.0.0.1:8000`
  - Android emulator: `EXPO_PUBLIC_API_URL=http://10.0.2.2:8000`
  - Physical device on same Wi‑Fi: `EXPO_PUBLIC_API_URL=http://<LAN-IP>:8000`

Frontend requests should use paths like `${API_BASE_URL}/users` and `${API_BASE_URL}/auth/login`. The backend also supports the older `/api/*` paths for compatibility.
There is no seed command in this project to protect the shared Railway database from accidental resets.<|MERGE_RESOLUTION|>--- conflicted
+++ resolved
@@ -27,11 +27,7 @@
    JWT_ACCESS_TTL="15m"
    JWT_REFRESH_TTL="7d"
    ```
-<<<<<<< HEAD
-   Use the shared Railway connection string. Do not point to a local database. The JWT secrets power access and refresh tokens—generate strong values locally (e.g., `openssl rand -hex 32`) and never commit real secrets to version control.
-=======
-   Use the shared Railway connection string or substitute the URL for your own database. The JWT secrets power access and refresh tokens�?"generate strong values locally (e.g., `openssl rand -hex 32`) and never commit real secrets to version control.
->>>>>>> c1f5b476
+   Use the shared Railway connection string or substitute the URL for your own database. The JWT secrets power access and refresh tokens—generate strong values locally (e.g., `openssl rand -hex 32`) and never commit real secrets to version control.
 
 ## Each time you want to run the stack
 1. **One-command start (recommended)**
